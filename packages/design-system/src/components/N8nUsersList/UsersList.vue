<template>
	<div>
		<div
			v-for="(user, i) in sortedUsers"
			:key="user.id"
			:class="i === sortedUsers.length - 1 ? $style.itemContainer : $style.itemWithBorder"
		>
			<n8n-user-info v-bind="user" :isCurrentUser="currentUserId === user.id" />
			<div :class="$style.badgeContainer">
				<n8n-badge
					v-if="user.isOwner"
					theme="tertiary"
					bold
				>
					{{ t('nds.auth.roles.owner') }}
				</n8n-badge>
				<n8n-action-toggle
					v-if="!user.isOwner && !readonly"
					placement="bottom"
					:actions="getActions(user)"
					theme="dark"
					@action="(action) => onUserAction(user, action)"
				/>
			</div>
		</div>
	</div>
</template>

<script lang="ts">
import { IUser } from '../../types';
import N8nActionToggle from '../N8nActionToggle';
import N8nBadge from '../N8nBadge';
import N8nUserInfo from '../N8nUserInfo';
import Locale from '../../mixins/locale';
import mixins from 'vue-typed-mixins';
import { t } from '../../locale';

export default mixins(Locale).extend({
	name: 'n8n-users-list',
	components: {
		N8nActionToggle,
		N8nBadge,
		N8nUserInfo,
	},
	props: {
		readonly: {
			type: Boolean,
			default: false,
		},
		users: {
			type: Array,
			required: true,
			default(): IUser[] {
				return [];
			},
		},
		currentUserId: {
			type: String,
		},
		deleteLabel: {
			type: String,
			default: () => t('nds.userSelect.deleteUser'),
		},
		reinviteLabel: {
			type: String,
			default: () => t('nds.userSelect.reinviteUser'),
		},
	},
	computed: {
		sortedUsers(): IUser[] {
			return [...(this.users as IUser[])].sort((a: IUser, b: IUser) => {
				if (!a.email || !b.email) {
					throw new Error('Expected all users to have email');
				}

				// invited users sorted by email
				if (a.isPendingUser && b.isPendingUser) {
					return a.email! > b.email! ? 1 : -1;
				}

				if (a.isPendingUser) {
					return -1;
				}
				if (b.isPendingUser) {
					return 1;
				}

				if (a.isOwner) {
					return -1;
				}
				if (b.isOwner) {
					return 1;
				}

				if (a.lastName && b.lastName && a.firstName && b.firstName) {
					if (a.lastName !== b.lastName) {
						return a.lastName > b.lastName ? 1 : -1;
					}
					if (a.firstName !== b.firstName) {
						return a.firstName > b.firstName? 1 : -1;
					}
				}

				return a.email! > b.email! ? 1 : -1;
			});
		},
	},
	methods: {
<<<<<<< HEAD
		getActions(user: IUser): { label: string; value: string; }[] {
=======
		getActions(user: IUser): Array<{ label: string, value: string }> {
>>>>>>> 9017fd46
			const DELETE = {
				label: this.deleteLabel,
				value: 'delete',
			};

			const REINVITE = {
				label: this.reinviteLabel,
				value: 'reinvite',
			};

			if (user.isOwner)	{
				return [];
			}

			if (user.firstName) {
				return [
					DELETE,
				];
			} else {
				return [
					REINVITE,
					DELETE,
				];
			}
		},
		onUserAction(user: IUser, action: string): void {
			if (action === 'delete' || action === 'reinvite') {
				this.$emit(action, user.id);
			}
		},
	},
});
</script>


<style lang="scss" module>
.itemContainer {
	display: flex;
	padding: var(--spacing-2xs) 0 vaR(--spacing-2xs) 0;

	> *:first-child {
		flex-grow: 1;
	}
}

.itemWithBorder {
	composes: itemContainer;
	border-bottom: var(--border-base);
}

.badgeContainer {
	display: flex;
	align-items: center;

	> * {
		margin-left: var(--spacing-2xs);
	}
}
</style><|MERGE_RESOLUTION|>--- conflicted
+++ resolved
@@ -106,11 +106,7 @@
 		},
 	},
 	methods: {
-<<<<<<< HEAD
-		getActions(user: IUser): { label: string; value: string; }[] {
-=======
 		getActions(user: IUser): Array<{ label: string, value: string }> {
->>>>>>> 9017fd46
 			const DELETE = {
 				label: this.deleteLabel,
 				value: 'delete',
