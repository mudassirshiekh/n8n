--- conflicted
+++ resolved
@@ -1,10 +1,6 @@
 <!-- eslint-disable @typescript-eslint/no-explicit-any -->
 <script setup lang="ts">
-<<<<<<< HEAD
-=======
 import { ElSelect } from 'element-plus';
-import type { PropType } from 'vue';
->>>>>>> 4f0a1a95
 import { computed, ref, useAttrs } from 'vue';
 
 import type { SelectSize } from 'n8n-design-system/types';
