
import {
	INodeParameters,
	INodeProperties,
	NodeHelpers,
} from '../src';

describe('Workflow', () => {

	describe('getParameterValue', () => {

		const tests: Array<{
			description: string;
			input: {
				nodePropertiesArray: INodeProperties[];
				nodeValues: INodeParameters;
			};
			output: {
				noneDisplayedFalse: {
					defaultsFalse: INodeParameters;
					defaultsTrue: INodeParameters;
				};
				noneDisplayedTrue: {
					defaultsFalse: INodeParameters;
					defaultsTrue: INodeParameters;
				};
			};
		}> = [
			{
				description: 'simple values.',
				input: {
					nodePropertiesArray: [
						{
							name: 'string1',
							displayName: 'String 1',
							type: 'string',
							default: '',
						},
						{
							name: 'string2',
							displayName: 'String 2',
							type: 'string',
							default: 'default string 2',
						},
						{
							name: 'string3',
							displayName: 'String 3',
							type: 'string',
							default: 'default string 3',
						},
						{
							name: 'number1',
							displayName: 'Number 1',
							type: 'number',
							default: 10,
						},
						{
							name: 'number2',
							displayName: 'Number 2',
							type: 'number',
							default: 10,
						},
						{
							name: 'number3',
							displayName: 'Number 3',
							type: 'number',
							default: 10,
						},
						{
							name: 'boolean1',
							displayName: 'Boolean 1',
							type: 'boolean',
							default: false,
						},
						{
							name: 'boolean2',
							displayName: 'Boolean 2',
							type: 'boolean',
							default: false,
						},
						{
							name: 'boolean3',
							displayName: 'Boolean 3',
							type: 'boolean',
							default: true,
						},
						{
							name: 'boolean4',
							displayName: 'Boolean 4',
							type: 'boolean',
							default: true,
						},
						{
							name: 'boolean5',
							displayName: 'Boolean 5',
							type: 'boolean',
							default: false,
						},
						{
							name: 'boolean6',
							displayName: 'Boolean 6',
							type: 'boolean',
							default: true,
						},
					],
					nodeValues: {
						boolean1: true,
						boolean3: false,
						boolean5: false,
						boolean6: true,
						string1: 'different',
						number1: 1,
						number3: 0,
					},
				},
				output: {
					noneDisplayedFalse: {
						defaultsFalse: {
							boolean1: true,
							boolean3: false,
							string1: 'different',
							number1: 1,
							number3: 0,
						},
						defaultsTrue: {
							boolean1: true,
							boolean2: false,
							boolean3: false,
							boolean4: true,
							boolean5: false,
							boolean6: true,
							string1: 'different',
							string2: 'default string 2',
							string3: 'default string 3',
							number1: 1,
							number2: 10,
							number3: 0,
						},
					},
					noneDisplayedTrue: {
						defaultsFalse: {
							boolean1: true,
							boolean3: false,
							string1: 'different',
							number1: 1,
							number3: 0,
						},
						defaultsTrue: {
							boolean1: true,
							boolean2: false,
							boolean3: false,
							boolean4: true,
							boolean5: false,
							boolean6: true,
							string1: 'different',
							string2: 'default string 2',
							string3: 'default string 3',
							number1: 1,
							number2: 10,
							number3: 0,
						},
					},
				},
			},
			{
				description: 'simple values with displayOptions "show" (match) which is boolean. All values set.',
				input: {
					nodePropertiesArray: [
						{
							name: 'boolean1',
							displayName: 'boolean1',
							type: 'boolean',
							default: false,
						},
						{
							name: 'string1',
							displayName: 'string1',
							displayOptions: {
								show: {
									boolean1: [
										true,
									],
								},
							},
							type: 'string',
							default: 'default string1',
						},
					],
					nodeValues: {
						boolean1: true,
						string1: 'own string1',
					},
				},
				output: {
					noneDisplayedFalse: {
						defaultsFalse: {
							boolean1: true,
							string1: 'own string1',
						},
						defaultsTrue: {
							boolean1: true,
							string1: 'own string1',
						},
					},
					noneDisplayedTrue: {
						defaultsFalse: {
							boolean1: true,
							string1: 'own string1',
						},
						defaultsTrue: {
							boolean1: true,
							string1: 'own string1',
						},
					},
				},
			},
			{
				description: 'simple values with displayOptions "hide" (match) which is boolean. All values set.',
				input: {
					nodePropertiesArray: [
						{
							name: 'boolean1',
							displayName: 'boolean1',
							type: 'boolean',
							default: false,
						},
						{
							name: 'string1',
							displayName: 'string1',
							displayOptions: {
								hide: {
									boolean1: [
										true,
									],
								},
							},
							type: 'string',
							default: 'default string1',
						},
					],
					nodeValues: {
						boolean1: true,
					},
				},
				output: {
					noneDisplayedFalse: {
						defaultsFalse: {
							boolean1: true,
						},
						defaultsTrue: {
							boolean1: true,
						},
					},
					noneDisplayedTrue: {
						defaultsFalse: {
							boolean1: true,
						},
						defaultsTrue: {
							boolean1: true,
							string1: 'default string1',
						},
					},
				},
			},
			{
				description: 'simple values with displayOptions "show" (match) which is boolean. One values set.',
				input: {
					nodePropertiesArray: [
						{
							name: 'boolean1',
							displayName: 'boolean1',
							type: 'boolean',
							default: false,
						},
						{
							name: 'string1',
							displayName: 'string1',
							displayOptions: {
								show: {
									boolean1: [
										true,
									],
								},
							},
							type: 'string',
							default: 'default string1',
						},
					],
					nodeValues: {
						boolean1: true,
					},
				},
				output: {
					noneDisplayedFalse: {
						defaultsFalse: {
							boolean1: true,
						},
						defaultsTrue: {
							boolean1: true,
							string1: 'default string1',
						},
					},
					noneDisplayedTrue: {
						defaultsFalse: {
							boolean1: true,
						},
						defaultsTrue: {
							boolean1: true,
							string1: 'default string1',
						},
					},
				},
			},
			{
				description: 'simple values with displayOptions "show" (match). No values set.',
				input: {
					nodePropertiesArray: [
						{
							name: 'mode',
							displayName: 'mode',
							type: 'string',
							default: 'mode1',
						},
						{
							name: 'string1',
							displayName: 'string1',
							displayOptions: {
								show: {
									mode: [
										'mode1',
									],
								},
							},
							type: 'string',
							default: 'default string1',
						},
					],
					nodeValues: {
					},
				},
				output: {
					noneDisplayedFalse: {
						defaultsFalse: {
						},
						defaultsTrue: {
							mode: 'mode1',
							string1: 'default string1',
						},
					},
					noneDisplayedTrue: {
						defaultsFalse: {
						},
						defaultsTrue: {
							mode: 'mode1',
							string1: 'default string1',
						},
					},
				},
			},
			{
				 description: 'simple values with displayOptions "show" (match) on two which depend on each other of which is boolean. One value should be displayed. One values set (none-default).',
				input: {
					nodePropertiesArray: [
						{
							name: 'string1',
							displayName: 'string1',
							type: 'string',
							default: 'default string1',
						},
						{
							name: 'boolean1',
							displayName: 'boolean1',
							displayOptions: {
								show: {
									string1: [
										'default string1',
									],
								},
							},
							type: 'boolean',
							default: false,
						},
						{
							name: 'string2',
							displayName: 'string2',
							displayOptions: {
								show: {
									boolean1: [
										true,
									],
								},
							},
							type: 'string',
							default: 'default string2',
						},
					],
					nodeValues: {
						boolean1: true,
					},
				},
				output: {
					noneDisplayedFalse: {
						defaultsFalse: {
							boolean1: true,
						},
						defaultsTrue: {
							string1: 'default string1',
							boolean1: true,
							string2: 'default string2',
						},
					},
					noneDisplayedTrue: {
						defaultsFalse: {
							boolean1: true,
						},
						defaultsTrue: {
							string1: 'default string1',
							boolean1: true,
							string2: 'default string2',
						},
					},
				},
			},
			{
				description: 'simple values with displayOptions "show" (match) on two which depend on each other of which is boolean. One value should be displayed. One values set. (default)',
				input: {
					nodePropertiesArray: [
						{
							name: 'string1',
							displayName: 'string1',
							type: 'string',
							default: 'default string1',
						},
						{
							name: 'boolean1',
							displayName: 'boolean1',
							displayOptions: {
								show: {
									string1: [
										'default string1',
									],
								},
							},
							type: 'boolean',
							default: false,
						},
						{
							name: 'string2',
							displayName: 'string2',
							displayOptions: {
								show: {
									boolean1: [
										true,
									],
								},
							},
							type: 'string',
							default: 'default string2',
						},
					],
					nodeValues: {
						boolean1: false,
					},
				},
				output: {
					noneDisplayedFalse: {
						defaultsFalse: {
						},
						defaultsTrue: {
							string1: 'default string1',
							boolean1: false,
						},
					},
					noneDisplayedTrue: {
						defaultsFalse: {
						},
						defaultsTrue: {
							string1: 'default string1',
							boolean1: false,
							string2: 'default string2',
						},
					},
				},
			},
			{
				description: 'simple values with displayOptions "show" (match). All values set.',
				input: {
					nodePropertiesArray: [
						{
							name: 'mode',
							displayName: 'mode',
							type: 'string',
							default: 'mode1',
						},
						{
							name: 'string1',
							displayName: 'string1',
							displayOptions: {
								show: {
									mode: [
										'mode1',
									],
								},
							},
							type: 'string',
							default: 'default string1',
						},
					],
					nodeValues: {
						mode: 'mode1',
						string1: 'default string1',
					},
				},
				output: {
					noneDisplayedFalse: {
						defaultsFalse: {
						},
						defaultsTrue: {
							mode: 'mode1',
							string1: 'default string1',
						},
					},
					noneDisplayedTrue: {
						defaultsFalse: {
						},
						defaultsTrue: {
							mode: 'mode1',
							string1: 'default string1',
						},
					},
				},
			},
			{
				description: 'simple values with displayOptions "show" (no-match). No values set.',
				input: {
					nodePropertiesArray: [
						{
							name: 'mode',
							displayName: 'mode',
							type: 'string',
							default: 'mode1',
						},
						{
							name: 'string1',
							displayName: 'string1',
							displayOptions: {
								show: {
									mode: [
										'mode2',
									],
								},
							},
							type: 'string',
							default: 'default string1',
						},
					],
					nodeValues: {
					},
				},
				output: {
					noneDisplayedFalse: {
						defaultsFalse: {
						},
						defaultsTrue: {
							mode: 'mode1',
						},
					},
					noneDisplayedTrue: {
						defaultsFalse: {
						},
						defaultsTrue: {
							mode: 'mode1',
							string1: 'default string1',
						},
					},
				},
			},
			{
				description: 'simple values with displayOptions "show" (no-match). All values set.',
				input: {
					nodePropertiesArray: [
						{
							name: 'mode',
							displayName: 'mode',
							type: 'string',
							default: 'mode1',
						},
						{
							name: 'string1',
							displayName: 'string1',
							displayOptions: {
								show: {
									mode: [
										'mode2',
									],
								},
							},
							type: 'string',
							default: 'default string1',
						},
					],
					nodeValues: {
						mode: 'mode1',
						string1: 'default string1',
					},
				},
				output: {
					noneDisplayedFalse: {
						defaultsFalse: {
						},
						defaultsTrue: {
							mode: 'mode1',
						},
					},
					noneDisplayedTrue: {
						defaultsFalse: {
						},
						defaultsTrue: {
							mode: 'mode1',
							string1: 'default string1',
						},
					},
				},
			},
			{
				description: 'complex type "fixedCollection" with "multipleValues: true". One value set.',
				input: {
					nodePropertiesArray: [
						{
							name: 'values',
							displayName: 'Values',
							type: 'fixedCollection',
							typeOptions: {
								multipleValues: true,
							},
							default: {},
							options: [
								{
									name: 'boolean',
									displayName: 'Boolean',
									values: [
										{
											name: 'string1',
											displayName: 'string1',
											type: 'string',
											default: 'default string1',
										},
										{
											name: 'boolean1',
											displayName: 'boolean1',
											type: 'boolean',
											default: false,
										},
									],
								},
								{
									name: 'number',
									displayName: 'Number',
									values: [
										{
											name: 'string1',
											displayName: 'string1',
											type: 'string',
											default: 'default string1',
										},
										{
											displayName: 'number1',
											name: 'number1',
											type: 'number',
											default: 0,
										},
									],
								},
							],
						},
					],
					nodeValues: {
						values: {
							number: [
								{
									number1: 1,
								},
							],
						},
					},
				},
				output: {
					noneDisplayedFalse: {
						defaultsFalse: {
							values: {
								number: [
									{
										number1: 1,
									},
								],
							},
						},
						defaultsTrue: {
							values: {
								number: [
									{
										string1: 'default string1',
										number1: 1,
									},
								],
							},
						},
					},
					noneDisplayedTrue: {
						defaultsFalse: {
							values: {
								number: [
									{
										number1: 1,
									},
								],
							},
						},
						defaultsTrue: {
							values: {
								number: [
									{
										string1: 'default string1',
										number1: 1,
									},
								],
							},
						},
					},
				},
			},
			{
				description: 'complex type "fixedCollection" with "multipleValues: false". One value set.',
				input: {
					nodePropertiesArray: [
						{
							displayName: 'Values',
							name: 'values',
							type: 'fixedCollection',
							default: {},
							options: [
								{
									name: 'boolean',
									displayName: 'Boolean',
									values: [
										{
											name: 'string1',
											displayName: 'string1',
											type: 'string',
											default: 'default string1',
										},
										{
											name: 'boolean1',
											displayName: 'boolean1',
											type: 'boolean',
											default: false,
										},
									],
								},
								{
									name: 'number',
									displayName: 'Number',
									values: [
										{
											name: 'string1',
											displayName: 'string1',
											type: 'string',
											default: 'default string1',
										},
										{
											displayName: 'number1',
											name: 'number1',
											type: 'number',
											default: 0,
										},
									],
								},
								{
									name: 'singleString',
									displayName: 'Single String',
									values: [
										{
											name: 'string1',
											displayName: 'string1',
											type: 'string',
											default: 'default singleString1',
										},
									],
								},
							],
						},
					],
					nodeValues: {
						values: {
							number: {
								number1: 1,
							},
						},
					},
				},
				output: {
					noneDisplayedFalse: {
						defaultsFalse: {
							values: {
								number: {
									number1: 1,
								},
							},
						},
						defaultsTrue: {
							values: {
								number: {
									string1: 'default string1',
									number1: 1,
								},
							},
						},
					},
					noneDisplayedTrue: {
						defaultsFalse: {
							values: {
								number: {
									number1: 1,
								},
							},
						},
						defaultsTrue: {
							values: {
								number: {
									string1: 'default string1',
									number1: 1,
								},
							},
						},
					},
				},
			},
			{
				description: 'complex type "fixedCollection" with "multipleValues: false". Two values set one single one.',
				input: {
					nodePropertiesArray: [
						{
							displayName: 'Values',
							name: 'values',
							type: 'fixedCollection',
							default: {},
							options: [
								{
									name: 'boolean',
									displayName: 'Boolean',
									values: [
										{
											name: 'string1',
											displayName: 'string1',
											type: 'string',
											default: 'default string1',
										},
										{
											name: 'boolean1',
											displayName: 'boolean1',
											type: 'boolean',
											default: false,
										},
									],
								},
								{
									name: 'number',
									displayName: 'Number',
									values: [
										{
											name: 'string1',
											displayName: 'string1',
											type: 'string',
											default: 'default string1',
										},
										{
											displayName: 'number1',
											name: 'number1',
											type: 'number',
											default: 0,
										},
									],
								},
								{
									name: 'singleString',
									displayName: 'Single String',
									values: [
										{
											name: 'string1',
											displayName: 'string1',
											type: 'string',
											default: 'default singleString1',
										},
									],
								},
							],
						},
					],
					nodeValues: {
						values: {
							number: {
								number1: 1,
							},
							singleString: {
								string1: 'value1',
							},
						},
					},
				},
				output: {
					noneDisplayedFalse: {
						defaultsFalse: {
							values: {
								number: {
									number1: 1,
								},
								singleString: {
									string1: 'value1',
								},
							},
						},
						defaultsTrue: {
							values: {
								number: {
									string1: 'default string1',
									number1: 1,
								},
								singleString: {
									string1: 'value1',
								},
							},
						},
					},
					noneDisplayedTrue: {
						defaultsFalse: {
							values: {
								number: {
									number1: 1,
								},
								singleString: {
									string1: 'value1',
								},
							},
						},
						defaultsTrue: {
							values: {
								number: {
									string1: 'default string1',
									number1: 1,
								},
								singleString: {
									string1: 'value1',
								},
							},
						},
					},
				},
			},
			{
				description: 'complex type "fixedCollection" with "multipleValues: true" and complex type "collection"  with "multipleValues: true". One value set each.',
				input: {
					nodePropertiesArray: [
						{
							displayName: 'Values',
							name: 'values',
							type: 'fixedCollection',
							typeOptions: {
								multipleValues: true,
							},
							description: 'The value to set.',
							default: {},
							options: [
								{
									name: 'boolean',
									displayName: 'Boolean',
									values: [
										{
											name: 'string1',
											displayName: 'string1',
											type: 'string',
											default: 'default string1',
										},
										{
											name: 'boolean1',
											displayName: 'boolean1',
											type: 'boolean',
											default: false,
										},
									],
								},
								{
									name: 'number',
									displayName: 'Number',
									values: [
										{
											name: 'string1',
											displayName: 'string1',
											type: 'string',
											default: 'default string1',
										},
										{
											name: 'number1',
											displayName: 'number1',
											type: 'number',
											default: 0,
										},
										{
											name: 'collection1',
											displayName: 'collection1',
											type: 'collection',
											typeOptions: {
												multipleValues: true,
											},
											default: {},
											options: [
												{
													name: 'string1',
													displayName: 'string1',
													type: 'string',
													default: 'default string1',
												},
												{
													name: 'string2',
													displayName: 'string2',
													type: 'string',
													default: 'default string2',
												},
											],
										},
									],
								},

							],
						},
					],
					nodeValues: {
						values: {
							number: [
								{
									number1: 1,
									collection1: [
										{
											string1: 'value1',
										},
									],
								},
							],
						},
					},
				},
				output: {
					noneDisplayedFalse: {
						defaultsFalse: {
							values: {
								number: [
									{
										number1: 1,
										collection1: [
											{
												string1: 'value1',
											},
										],
									},
								],
							},
						},
						defaultsTrue: {
							values: {
								number: [
									{
										string1: 'default string1',
										number1: 1,
										collection1: [
											{
												string1: 'value1',
											},
										],
									},
								],
							},
						},
					},
					noneDisplayedTrue: {
						defaultsFalse: {
							values: {
								number: [
									{
										number1: 1,
										collection1: [
											{
												string1: 'value1',
											},
										],
									},
								],
							},
						},
						defaultsTrue: {
							values: {
								number: [
									{
										string1: 'default string1',
										number1: 1,
										collection1: [
											{
												string1: 'value1',
											},
										],
									},
								],
							},
						},
					},
				},
			},
			{
				description: 'complex type "fixedCollection" with "multipleValues: false" and with displayOptions "show" (match) on option. One value set.',
				input: {
					nodePropertiesArray: [
						{
							name: 'values',
							displayName: 'Values',
							type: 'fixedCollection',
							default: {},
							options: [
								{
									name: 'number',
									displayName: 'Number',
									values: [
										{
											name: 'mode',
											displayName: 'mode',
											type: 'string',
											default: 'mode1',
										},
										{
											name: 'string1',
											displayName: 'string1',
											type: 'string',
											displayOptions: {
												show: {
													mode: [
														'mode1',
													],
												},
											},
											default: 'default string1',
										},
										{
											name: 'number1',
											displayName: 'number1',
											type: 'number',
											default: 0,
										},
									],
								},
							],
						},
					],
					nodeValues: {
						values: {
							number: {
								number1: 1,
							},
						},
					},
				},
				output: {
					noneDisplayedFalse: {
						defaultsFalse: {
							values: {
								number: {
									number1: 1,
								},
							},
						},
						defaultsTrue: {
							values: {
								number: {
									mode: 'mode1',
									string1: 'default string1',
									number1: 1,
								},
							},
						},
					},
					noneDisplayedTrue: {
						defaultsFalse: {
							values: {
								number: {
									number1: 1,
								},
							},
						},
						defaultsTrue: {
							values: {
								number: {
									mode: 'mode1',
									string1: 'default string1',
									number1: 1,
								},
							},
						},
					},
				},
			},
			{
				description: 'complex type "fixedCollection" with "multipleValues: false" and with displayOptions "show" (match) on option which references root-value. One value set.',
				input: {
					nodePropertiesArray: [
						{
							name: 'mode',
							displayName: 'mode',
							type: 'string',
							default: 'mode1',
						},
						{
							name: 'values',
							displayName: 'Values',
							type: 'fixedCollection',
							default: {},
							options: [
								{
									name: 'number',
									displayName: 'Number',
									values: [
										{
											name: 'string1',
											displayName: 'string1',
											type: 'string',
											displayOptions: {
												show: {
													'/mode': [
														'mode1',
													],
												},
											},
											default: 'default string1',
										},
										{
											name: 'number1',
											displayName: 'number1',
											type: 'number',
											default: 0,
										},
									],
								},
							],
						},
					],
					nodeValues: {
						values: {
							number: {
								string1: 'own string1',
							},
						},
					},
				},
				output: {
					noneDisplayedFalse: {
						defaultsFalse: {
							values: {
								number: {
									string1: 'own string1',
								},
							},
						},
						defaultsTrue: {
							mode: 'mode1',
							values: {
								number: {
									string1: 'own string1',
									number1: 0,
								},
							},
						},
					},
					noneDisplayedTrue: {
						defaultsFalse: {
							values: {
								number: {
									string1: 'own string1',
								},
							},
						},
						defaultsTrue: {
							mode: 'mode1',
							values: {
								number: {
									string1: 'own string1',
									number1: 0,
								},
							},
						},
					},
				},
			},
			{
				description: 'complex type "fixedCollection" with "multipleValues: false" and with displayOptions "show" (no-match) on option which references root-value. One value set.',
				input: {
					nodePropertiesArray: [
						{
							name: 'mode',
							displayName: 'mode',
							type: 'string',
							default: 'mode1',
						},
						{
							name: 'values',
							displayName: 'Values',
							type: 'fixedCollection',
							default: {},
							options: [
								{
									name: 'number',
									displayName: 'Number',
									values: [
										{
											name: 'string1',
											displayName: 'string1',
											type: 'string',
											displayOptions: {
												show: {
													'/mode': [
														'mode2',
													],
												},
											},
											default: 'default string1',
										},
										{
											name: 'number1',
											displayName: 'number1',
											type: 'number',
											default: 0,
										},
									],
								},
							],
						},
					],
					nodeValues: {
						values: {
							number: {
								string1: 'own string1',
							},
						},
					},
				},
				output: {
					noneDisplayedFalse: {
						defaultsFalse: {},
						defaultsTrue: {
							mode: 'mode1',
							values: {
								number: {
									number1: 0,
								},
							},
						},
					},
					noneDisplayedTrue: {
						defaultsFalse: {
							values: {
								number: {
									string1: 'own string1',
								},
							},
						},
						defaultsTrue: {
							mode: 'mode1',
							values: {
								number: {
									string1: 'own string1',
									number1: 0,
								},
							},
						},
					},
				},
			},
			// Remember it is correct that default strings get returned here even when returnDefaults
			// is set to false because if they would not, there would be no way to know which value
			// got added and which one not.
			{
				description: 'complex type "collection" with "multipleValues: false" and with displayOptions "show" (match) on option which references root-value. One value set.',
				input: {
					nodePropertiesArray: [
						{
							name: 'mode',
							displayName: 'mode',
							type: 'string',
							default: 'mode1',
						},
						{
							name: 'values',
							displayName: 'Values',
							type: 'collection',
							default: {},
							options: [
								{
									name: 'string1',
									displayName: 'string1',
									type: 'string',
									displayOptions: {
										show: {
											'/mode': [
												'mode1',
											],
										},
									},
									default: 'default string1',
								},
								{
									name: 'number1',
									displayName: 'number1',
									type: 'number',
									default: 0,
								},
							],
						},
					],
					nodeValues: {
						values: {
							string1: 'own string1',
						},
					},
				},
				output: {
					noneDisplayedFalse: {
						defaultsFalse: {
							values: {
								string1: 'own string1',
							},
						},
						defaultsTrue: {
							mode: 'mode1',
							values: {
								string1: 'own string1',
							},
						},
					},
					noneDisplayedTrue: {
						defaultsFalse: {
							values: {
								string1: 'own string1',
							},
						},
						defaultsTrue: {
							mode: 'mode1',
							values: {
								string1: 'own string1',
							},
						},
					},
				},
			},
			// Remember it is correct that default strings get returned here even when returnDefaults
			// is set to false because if they would not, there would be no way to know which value
			// got added and which one not.
			{
				description: 'complex type "collection" with "multipleValues: false" and with displayOptions "show" (no-match) on option which references root-value. One value set.',
				input: {
					nodePropertiesArray: [
						{
							name: 'mode',
							displayName: 'mode',
							type: 'string',
							default: 'mode1',
						},
						{
							name: 'values',
							displayName: 'Values',
							type: 'collection',
							default: {},
							options: [
								{
									name: 'string1',
									displayName: 'string1',
									type: 'string',
									displayOptions: {
										show: {
											'/mode': [
												'mode2',
											],
										},
									},
									default: 'default string1',
								},
								{
									name: 'number1',
									displayName: 'number1',
									type: 'number',
									default: 0,
								},
							],
						},
					],
					nodeValues: {
						values: {
							string1: 'own string1',
						},
					},
				},
				output: {
					noneDisplayedFalse: {
						defaultsFalse: {
							// TODO: Write some code which cleans up data like that
							values: {},
						},
						defaultsTrue: {
							mode: 'mode1',
							values: {
							},
						},
					},
					noneDisplayedTrue: {
						defaultsFalse: {
							values: {
								string1: 'own string1',
							},
						},
						defaultsTrue: {
							mode: "mode1",
							values: {
								string1: 'own string1',
							},
						},
					},
				},
			},
			// Remember it is correct that default strings get returned here even when returnDefaults
			// is set to false because if they would not, there would be no way to know which value
			// got added and which one not.
			{
				description: 'complex type "collection" with "multipleValues: true" and with displayOptions "show" (match) on option which references root-value. One value set.',
				input: {
					nodePropertiesArray: [
						{
							name: 'mode',
							displayName: 'mode',
							type: 'string',
							default: 'mode1',
						},
						{
							name: 'values',
							displayName: 'Values',
							type: 'collection',
							typeOptions: {
								multipleValues: true,
							},
							default: {},
							options: [
								{
									name: 'string1',
									displayName: 'string1',
									type: 'string',
									displayOptions: {
										show: {
											'/mode': [
												'mode1',
											],
										},
									},
									default: 'default string1',
								},
								{
									name: 'number1',
									displayName: 'number1',
									type: 'number',
									default: 0,
								},
							],
						},
					],
					nodeValues: {
						values: [
							{
								string1: 'own string1',
							},
						],
					},
				},
				output: {
					noneDisplayedFalse: {
						defaultsFalse: {
							values: [
								{
									string1: 'own string1',
								},
							],
						},
						defaultsTrue: {
							mode: 'mode1',
							values: [
								{
									string1: 'own string1',
								},
							],
						},
					},
					noneDisplayedTrue: {
						defaultsFalse: {
							values: [
								{
									string1: 'own string1',
								},
							],
						},
						defaultsTrue: {
							mode: 'mode1',
							values: [
								{
									string1: 'own string1',
								},
							],
						},
					},
				},
			},

			// Remember it is correct that default strings get returned here even when returnDefaults
			// is set to false because if they would not, there would be no way to know which value
			// got added and which one not.
			{
				description: 'complex type "collection" with "multipleValues: true" and with displayOptions "show" (no-match) on option which references root-value. One value set.',
				input: {
					nodePropertiesArray: [
						{
							name: 'mode',
							displayName: 'mode',
							type: 'string',
							default: 'mode1',
						},
						{
							name: 'values',
							displayName: 'Values',
							type: 'collection',
							typeOptions: {
								multipleValues: true,
							},
							default: {},
							options: [
								{
									name: 'string1',
									displayName: 'string1',
									type: 'string',
									displayOptions: {
										show: {
											'/mode': [
												'mode2',
											],
										},
									},
									default: 'default string1',
								},
								{
									name: 'number1',
									displayName: 'number1',
									type: 'number',
									default: 0,
								},
							],
						},
					],
					nodeValues: {
						values: [
							{
								string1: 'own string1',
								number1: 0,
							},
						],
					},
				},
				output: {
					noneDisplayedFalse: {
						defaultsFalse: {
							values: [
								{
									string1: 'own string1',
									number1: 0,
								},
							],
						},
						defaultsTrue: {
							mode: 'mode1',
							values: [
								{
									string1: 'own string1',
									number1: 0,
								},
							],
						},
					},
					noneDisplayedTrue: {
						defaultsFalse: {
							values: [
								{
									string1: 'own string1',
									number1: 0,
								},
							],
						},
						defaultsTrue: {
							mode: 'mode1',
							values: [
								{
									string1: 'own string1',
									number1: 0,
								},
							],
						},
					},
				},
			},
			{
				description: 'complex type "fixedCollection" with "multipleValues: false" and with displayOptions "show" (no-match) on option. One value set also the not displayed one.',
				input: {
					nodePropertiesArray: [
						{
							name: 'values',
							displayName: 'Values',
							type: 'fixedCollection',
							default: {},
							options: [
								{
									name: 'number',
									displayName: 'Number',
									values: [
										{
											name: 'mode',
											displayName: 'mode',
											type: 'string',
											default: 'mode1',
										},
										{
											displayName: 'string1',
											name: 'string1',
											type: 'string',
											displayOptions: {
												show: {
													mode: [
														'mode1',
													],
												},
											},
											default: 'default string1',
										},
										{
											displayName: 'number1',
											name: 'number1',
											type: 'number',
											default: 0,
										},
									],
								},
							],
						},
					],
					nodeValues: {
						values: {
							number: {
								mode: 'mode2',
								string1: 'default string1',
								number1: 1,
							},
						},
					},
				},
				output: {
					noneDisplayedFalse: {
						defaultsFalse: {
							values: {
								number: {
									mode: 'mode2',
									number1: 1,
								},
							},
						},
						defaultsTrue: {
							values: {
								number: {
									mode: 'mode2',
									number1: 1,
								},
							},
						},
					},
					noneDisplayedTrue: {
						defaultsFalse: {
							values: {
								number: {
									mode: 'mode2',
									number1: 1,
								},
							},
						},
						defaultsTrue: {
							values: {
								number: {
									mode: 'mode2',
									string1: 'default string1',
									number1: 1,
								},
							},
						},
					},
				},
			},
			{
				description: 'complex type "collection" with "multipleValues: true". One none-default value set.',
				input: {
					nodePropertiesArray: [
						{
							displayName: 'collection1',
							name: 'collection1',
							type: 'collection',
							typeOptions: {
								multipleValues: true,
							},
							default: {},
							options: [
								{
									displayName: 'string1',
									name: 'string1',
									type: 'string',
									default: 'default string1',
								},
								{
									displayName: 'string2',
									name: 'string2',
									type: 'string',
									default: 'default string2',
								},
							],
						},
					],
					nodeValues: {
						collection1: [
							{
								string1: 'value1',
							},
						],
					},
				},
				output: {
					noneDisplayedFalse: {
						defaultsFalse: {
							collection1: [
								{
									string1: 'value1',
								},
							],
						},
						defaultsTrue: {
							collection1: [
								{
									string1: 'value1',
								},
							],
						},
					},
					noneDisplayedTrue: {
						defaultsFalse: {
							collection1: [
								{
									string1: 'value1',
								},
							],
						},
						defaultsTrue: {
							collection1: [
								{
									string1: 'value1',
								},
							],
						},
					},
				},
			},
			// Remember it is correct that default strings get returned here even when returnDefaults
			// is set to false because if they would not, there would be no way to know which value
			// got added and which one not.
			{
				description: 'complex type "collection" with "multipleValues: true". One default value set.',
				input: {
					nodePropertiesArray: [
						{
							displayName: 'collection1',
							name: 'collection1',
							type: 'collection',
							typeOptions: {
								multipleValues: true,
							},
							default: {},
							options: [
								{
									displayName: 'string1',
									name: 'string1',
									type: 'string',
									default: 'default string1',
								},
								{
									displayName: 'string2',
									name: 'string2',
									type: 'string',
									default: 'default string2',
								},
							],
						},
					],
					nodeValues: {
						collection1: [
							{
								string1: 'default string1',
							},
						],
					},
				},
				output: {
					noneDisplayedFalse: {
						defaultsFalse: {
							collection1: [
								{
									string1: 'default string1',
								},
							],
						},
						defaultsTrue: {
							collection1: [
								{
									string1: 'default string1',
								},
							],
						},
					},
					noneDisplayedTrue: {
						defaultsFalse: {
							collection1: [
								{
									string1: 'default string1',
								},
							],
						},
						defaultsTrue: {
							collection1: [
								{
									string1: 'default string1',
								},
							],
						},
					},
				},
			},
			{
				description: 'complex type "collection" with "multipleValues: false". One none-default value set.',
				input: {
					nodePropertiesArray: [
						{
							displayName: 'collection1',
							name: 'collection1',
							type: 'collection',
							default: {},
							options: [
								{
									displayName: 'string1',
									name: 'string1',
									type: 'string',
									default: 'default string1',
								},
								{
									displayName: 'string2',
									name: 'string2',
									type: 'string',
									default: 'default string2',
								},
							],
						},
					],
					nodeValues: {
						collection1: {
							string1: 'own string1',
						},
					},
				},
				output: {
					noneDisplayedFalse: {
						defaultsFalse: {
							collection1: {
								string1: 'own string1',
							},
						},
						defaultsTrue: {
							collection1: {
								string1: 'own string1',
							},
						},
					},
					noneDisplayedTrue: {
						defaultsFalse: {
							collection1: {
								string1: 'own string1',
							},
						},
						defaultsTrue: {
							collection1: {
								string1: 'own string1',
							},
						},
					},
				},
			},
			{
				description: 'complex type "collection" with "multipleValues: false". One default value set.',
				input: {
					nodePropertiesArray: [
						{
							displayName: 'collection1',
							name: 'collection1',
							type: 'collection',
							default: {},
							options: [
								{
									displayName: 'string1',
									name: 'string1',
									type: 'string',
									default: 'default string1',
								},
								{
									displayName: 'string2',
									name: 'string2',
									type: 'string',
									default: 'default string2',
								},
							],
						},
					],
					nodeValues: {
						collection1: {
							string1: 'default string1',
						},
					},
				},
				output: {
					noneDisplayedFalse: {
						defaultsFalse: {
							collection1: {
								string1: 'default string1',
							},
						},
						defaultsTrue: {
							collection1: {
								string1: 'default string1',
							},
						},
					},
					noneDisplayedTrue: {
						defaultsFalse: {
							collection1: {
								string1: 'default string1',
							},
						},
						defaultsTrue: {
							collection1: {
								string1: 'default string1',
							},
						},
					},
				},
			},
			{
				description: 'complex type "collection" with "multipleValues: false". Only outer value set.',
				input: {
					nodePropertiesArray: [
						{
							displayName: 'collection1',
							name: 'collection1',
							type: 'collection',
							default: {},
							options: [
								{
									displayName: 'string1',
									name: 'string1',
									type: 'string',
									default: 'default string1',
								},
								{
									displayName: 'string2',
									name: 'string2',
									type: 'string',
									default: 'default string2',
								},
							],
						},
					],
					nodeValues: {
						collection1: {
						},
					},
				},
				output: {
					noneDisplayedFalse: {
						defaultsFalse: {
							collection1: {
							},
						},
						defaultsTrue: {
							collection1: {
							},
						},
					},
					noneDisplayedTrue: {
						defaultsFalse: {
							collection1: {
							},
						},
						defaultsTrue: {
							collection1: {
							},
						},
					},
				},
			},
			{
				description: 'complex type "collection" with "multipleValues: false". No value set at all.',
				input: {
					nodePropertiesArray: [
						{
							displayName: 'collection1',
							name: 'collection1',
							type: 'collection',
							default: {},
							options: [
								{
									displayName: 'string1',
									name: 'string1',
									type: 'string',
									default: 'default string1',
								},
								{
									displayName: 'string2',
									name: 'string2',
									type: 'string',
									default: 'default string2',
								},
							],
						},
					],
					nodeValues: {},
				},
				output: {
					noneDisplayedFalse: {
						defaultsFalse: {},
						defaultsTrue: {
							collection1: {},
						},
					},
					noneDisplayedTrue: {
						defaultsFalse: {},
						defaultsTrue: {
							collection1: {},
						},
					},
				},
<<<<<<< HEAD
			},
			{
				description: 'complex type "collection" with "multipleValues: true". No value set at all.',
				input: {
					nodePropertiesArray: [
						{
							displayName: 'collection1',
							name: 'collection1',
							type: 'collection',
							typeOptions: {
								multipleValues: true,
							},
							default: {},
							options: [
								{
									displayName: 'string1',
									name: 'string1',
									type: 'string',
									default: 'default string1',
								},
								{
									displayName: 'string2',
									name: 'string2',
									type: 'string',
									default: 'default string2',
								},
							],
						},
					],
					nodeValues: {},
				},
				output: {
					noneDisplayedFalse: {
						defaultsFalse: {
							// collection1: [],
						},
						defaultsTrue: {
							collection1: [],
						},
					},
					noneDisplayedTrue: {
						defaultsFalse: {
							// collection1: [],
						},
						defaultsTrue: {
							collection1: [],
=======
				{
					description: 'complex type "collection" with "multipleValues: true". No value set at all.',
					input: {
						nodePropertiesArray: [
							{
								displayName: 'collection1',
								name: 'collection1',
								type: 'collection',
								typeOptions: {
									multipleValues: true,
								},
								default: [],
								options: [
									{
										displayName: 'string1',
										name: 'string1',
										type: 'string',
										default: 'default string1',
									},
									{
										displayName: 'string2',
										name: 'string2',
										type: 'string',
										default: 'default string2',
									},
								],
							},
						],
						nodeValues: {},
					},
					output: {
						noneDisplayedFalse: {
							defaultsFalse: {},
							defaultsTrue: {
								collection1: [],
							},
						},
						noneDisplayedTrue: {
							defaultsFalse: {},
							defaultsTrue: {
								collection1: [],
							},
>>>>>>> ff7e035c
						},
					},
				},
			},
			{
				description: 'two identically named properties of which only one gets displayed with different options. No value set at all.',
				input: {
					nodePropertiesArray: [
						{
							displayName: 'mainOption',
							name: 'mainOption',
							type: 'options',
							options: [
								{
									name: 'option1',
									value: 'option1',
								},
								{
									name: 'option2',
									value: 'option2',
								},
							],
							default: 'option1',
						},
						{
							displayName: 'subOption',
							name: 'subOption',
							type: 'options',
							displayOptions: {
								show: {
									mainOption: [
										'option1',
									],
								},
							},
							options: [
								{
									name: 'option1a',
									value: 'option1a',
								},
								{
									name: 'option1b',
									value: 'option1b',
								},
							],
							default: 'option1a',
						},
						{
							displayName: 'subOption',
							name: 'subOption',
							type: 'options',
							displayOptions: {
								show: {
									mainOption: [
										'option2',
									],
								},
							},
							options: [
								{
									name: 'option2a',
									value: 'option2a',
								},
								{
									name: 'option2b',
									value: 'option2b',
								},
							],
							default: 'option2a',
						},
					],
					nodeValues: {},
				},
				output: {
					noneDisplayedFalse: {
						defaultsFalse: {
						},
						defaultsTrue: {
							mainOption: 'option1',
							subOption: 'option1a',
						},
					},
					noneDisplayedTrue: {
						defaultsFalse: {
						},
						defaultsTrue: {
							mainOption: 'option1',
							subOption: 'option1a',
						},
					},
				},
			},
			{
				description: 'One property which is dependeny on two identically named properties of which only one gets displayed with different options. No value set at all.',
				input: {
					nodePropertiesArray: [
						{
							displayName: 'mainOption',
							name: 'mainOption',
							type: 'options',
							options: [
								{
									name: 'option1',
									value: 'option1',
								},
								{
									name: 'option2',
									value: 'option2',
								},
							],
							default: 'option1',
						},
						{
							displayName: 'subOption',
							name: 'subOption',
							type: 'options',
							displayOptions: {
								show: {
									mainOption: [
										'option1',
									],
								},
							},
							options: [
								{
									name: 'option1a',
									value: 'option1a',
								},
								{
									name: 'option1b',
									value: 'option1b',
								},
							],
							default: 'option1a',
						},
						{
							displayName: 'subOption',
							name: 'subOption',
							type: 'options',
							displayOptions: {
								show: {
									mainOption: [
										'option2',
									],
								},
							},
							options: [
								{
									name: 'option2a',
									value: 'option2a',
								},
								{
									name: 'option2b',
									value: 'option2b',
								},
							],
							default: 'option2a',
						},
						{
							displayName: 'dependentParameter',
							name: 'dependentParameter',
							type: 'string',
							default: 'value1',
							required: true,
							displayOptions: {
								show: {
									mainOption: [
										'option1',
									],
									subOption: [
										'option1a',
									],
								},
							},
						},
						{
							displayName: 'dependentParameter',
							name: 'dependentParameter',
							type: 'string',
							default: 'value2',
							required: true,
							displayOptions: {
								show: {
									mainOption: [
										'option2',
									],
									subOption: [
										'option2a',
									],
								},
							},
						},
					],
					nodeValues: {},
				},
				output: {
					noneDisplayedFalse: {
						defaultsFalse: {
						},
						defaultsTrue: {
							mainOption: 'option1',
							subOption: 'option1a',
							dependentParameter: 'value1',
						},
					},
					noneDisplayedTrue: {
						defaultsFalse: {
						},
						defaultsTrue: {
							mainOption: 'option1',
							subOption: 'option1a',
							dependentParameter: 'value1',
						},
					},
				},
			},
			{
				description: 'One property which is dependeny on two identically named properties of which only one gets displayed with different options. No value set at all. Order reversed',
				input: {
					nodePropertiesArray: [
						{
							displayName: 'dependentParameter',
							name: 'dependentParameter',
							type: 'string',
							default: 'value2',
							required: true,
							displayOptions: {
								show: {
									mainOption: [
										'option2',
									],
									subOption: [
										'option2a',
									],
								},
							},
						},
						{
							displayName: 'subOption',
							name: 'subOption',
							type: 'options',
							displayOptions: {
								show: {
									mainOption: [
										'option2',
									],
								},
							},
							options: [
								{
									name: 'option2a',
									value: 'option2a',
								},
								{
									name: 'option2b',
									value: 'option2b',
								},
							],
							default: 'option2a',
						},
						{
							displayName: 'subOption',
							name: 'subOption',
							type: 'options',
							displayOptions: {
								show: {
									mainOption: [
										'option1',
									],
								},
							},
							options: [
								{
									name: 'option1a',
									value: 'option1a',
								},
								{
									name: 'option1b',
									value: 'option1b',
								},
							],
							default: 'option1a',
						},
						{
							displayName: 'dependentParameter',
							name: 'dependentParameter',
							type: 'string',
							default: 'value1',
							required: true,
							displayOptions: {
								show: {
									mainOption: [
										'option1',
									],
									subOption: [
										'option1a',
									],
								},
							},
						},
						{
							displayName: 'mainOption',
							name: 'mainOption',
							type: 'options',
							options: [
								{
									name: 'option1',
									value: 'option1',
								},
								{
									name: 'option2',
									value: 'option2',
								},
							],
							default: 'option1',
						},
					],
					nodeValues: {},
				},
				output: {
					noneDisplayedFalse: {
						defaultsFalse: {
						},
						defaultsTrue: {
							mainOption: 'option1',
							subOption: 'option1a',
							dependentParameter: 'value1',
						},
					},
					noneDisplayedTrue: {
						defaultsFalse: {
						},
						defaultsTrue: {
							mainOption: 'option1',
							subOption: 'option1a',
							dependentParameter: 'value1',
						},
					},
				},
			},
			{
				description: 'One property which is dependeny on two identically named properties of which only one gets displayed with different options. No value set at all.',
				input: {
					nodePropertiesArray: [
						{
							displayName: 'mainOption',
							name: 'mainOption',
							type: 'options',
							options: [
								{
									name: 'option1',
									value: 'option1',
								},
								{
									name: 'option2',
									value: 'option2',
								},
							],
							default: 'option1',
						},
						{
							displayName: 'subOption',
							name: 'subOption',
							type: 'options',
							displayOptions: {
								show: {
									mainOption: [
										'option1',
									],
								},
							},
							options: [
								{
									name: 'option1a',
									value: 'option1a',
								},
								{
									name: 'option1b',
									value: 'option1b',
								},
							],
							default: 'option1a',
						},
						{
							displayName: 'subOption',
							name: 'subOption',
							type: 'options',
							displayOptions: {
								show: {
									mainOption: [
										'option2',
									],
								},
							},
							options: [
								{
									name: 'option2a',
									value: 'option2a',
								},
								{
									name: 'option2b',
									value: 'option2b',
								},
							],
							default: 'option2a',
						},
						{
							displayName: 'dependentParameter',
							name: 'dependentParameter',
							type: 'string',
							default: 'value1',
							required: true,
							displayOptions: {
								show: {
									mainOption: [
										'option1',
									],
									subOption: [
										'option1a',
									],
								},
							},
						},
						{
							displayName: 'dependentParameter',
							name: 'dependentParameter',
							type: 'string',
							default: 'value2',
							required: true,
							displayOptions: {
								show: {
									mainOption: [
										'option2',
									],
									subOption: [
										'option2a',
									],
								},
							},
						},
					],
					nodeValues: {
						mainOption: 'option2',
					},
				},
				output: {
					noneDisplayedFalse: {
						defaultsFalse: {
							mainOption: 'option2',
						},
						defaultsTrue: {
							mainOption: 'option2',
							subOption: 'option2a',
							dependentParameter: 'value2',
						},
					},
					noneDisplayedTrue: {
						defaultsFalse: {
							mainOption: 'option2',
						},
						defaultsTrue: {
							mainOption: 'option2',
							subOption: 'option2a',
							dependentParameter: 'value2',
						},
					},
				},
<<<<<<< HEAD
			},
			{
				description: 'complex type "fixedCollection" with "multipleValues: true". Which contains complex type "fixedCollection" with "multipleValues: true". One value set.',
				input: {
					nodePropertiesArray: [
						{
							displayName: 'Values1',
							name: 'values1',
							type: 'fixedCollection',
							typeOptions: {
								multipleValues: true,
							},
							description: 'The value to set.',
							default: {},
							options: [
								{
									displayName: 'Options1',
									name: 'options1',
									values: [
										{
											displayName: 'Values2',
											name: 'values2',
											type: 'fixedCollection',
											typeOptions: {
												multipleValues: true,
											},
											description: 'The value to set.',
											default: {},
											options: [
												{
													displayName: 'Options2',
													name: 'options2',
													values: [
														{
															name: 'string1',
															displayName: 'string1',
															type: 'string',
															default: 'default string1',
														},
														{
															name: 'number1',
															displayName: 'number1',
															type: 'number',
															default: 0,
														},
													],
=======
				{
					description: 'complex type "fixedCollection" with "multipleValues: true". Which contains complex type "fixedCollection" with "multipleValues: true". One value set.',
					input: {
						nodePropertiesArray: [
							{
								displayName: 'Values1',
								name: 'values1',
								type: 'fixedCollection',
								typeOptions: {
									multipleValues: true,
								},
								description: 'The value to set.',
								default: {},
								options: [
									{
										displayName: 'Options1',
										name: 'options1',
										values: [
											{
												displayName: 'Values2',
												name: 'values2',
												type: 'fixedCollection',
												typeOptions: {
													multipleValues: true,
>>>>>>> ff7e035c
												},
											],
										},
									],
								},
							],
						},
					],
					nodeValues: {
						values1: {
							options1: [
								{
									values2: {
										options2: [
											{
												number1: 1,
											},
										],
									},
								},
							],
						},
					},
				},
				output: {
					noneDisplayedFalse: {
						defaultsFalse: {
							values1: {
								options1: [
									{
										values2: {
											options2: [
												{
													number1: 1,
												},
											],
										},
									},
								],
							},
						},
						defaultsTrue: {
							values1: {
								options1: [
									{
										values2: {
											options2: [
												{
													string1: 'default string1',
													number1: 1,
												},
											],
										},
									},
								],
							},
						},
					},
					noneDisplayedTrue: {
						defaultsFalse: {
							values1: {
								options1: [
									{
										values2: {
											options2: [
												{
													number1: 1,
												},
											],
										},
									},
								],
							},
						},
						defaultsTrue: {
							values1: {
								options1: [
									{
										values2: {
											options2: [
												{
													string1: 'default string1',
													number1: 1,
												},
											],
										},
									},
								],
							},
						},
					},
				},
<<<<<<< HEAD
			},
		];
=======
				{
					description: 'complex type "fixedCollection" with "multipleValues: true". Which contains parameters which get displayed on a parameter with a default expression with relative parameter references.',
					input: {
						nodePropertiesArray: [
							{
								displayName: 'Values1',
								name: 'values1',
								type: 'fixedCollection',
								typeOptions: {
									multipleValues: true,
								},
								description: 'The value to set.',
								default: {},
								options: [
									{
										displayName: 'Options1',
										name: 'options1',
										values: [
											{
												displayName: 'Key',
												name: 'key',
												type: 'string',
												default: '',
											},
											{
												displayName: 'Type',
												name: 'type',
												type: 'hidden',
												default: '={{$parameter["&key"].split("|")[1]}}',
											},
											{
												displayName: 'Title Value',
												name: 'titleValue',
												displayOptions: {
													show: {
														type: [
															'title',
														],
													},
												},
												type: 'string',
												default: 'defaultTitle',
											},
											{
												displayName: 'Title Number',
												name: 'numberValue',
												displayOptions: {
													show: {
														type: [
															'number',
														],
													},
												},
												type: 'number',
												default: 1,
											},
										],
									},
								],
							},
						],
						nodeValues: {
							values1: {
								options1: [
									{
										key: 'asdf|title',
										titleValue: 'different',
									},
								],
							},
						},
					},
					output: {
						noneDisplayedFalse: {
							defaultsFalse: {
								values1: {
									options1: [
										{
											key: 'asdf|title',
											titleValue: 'different',
										},
									],
								},
							},
							defaultsTrue: {
								values1: {
									options1: [
										{
											key: 'asdf|title',
											type: '={{$parameter["&key"].split("|")[1]}}',
											// This is not great that it displays this theoretically hidden parameter
											// but because we can not resolve the values for now
											numberValue: 1,
											titleValue: 'different',
										},
									],
								},
							},
						},
						noneDisplayedTrue: {
							defaultsFalse: {
								values1: {
									options1: [
										{
											key: 'asdf|title',
											titleValue: 'different',
										},
									],
								},
							},
							defaultsTrue: {
								values1: {
									options1: [
										{
											key: 'asdf|title',
											type: '={{$parameter["&key"].split("|")[1]}}',
											titleValue: 'different',
											numberValue: 1,
										},
									],
								},
							},
						},
					},
				},
				{
					description: 'complex type "fixedCollection" with "multipleValues: true". Which contains parameter of type "multiOptions" and has so an array default value',
					input: {
						nodePropertiesArray: [
							{
								name: 'values',
								displayName: 'Values',
								type: 'fixedCollection',
								typeOptions: {
									multipleValues: true,
								},
								default: {},
								options: [
									{
										name: 'propertyValues',
										displayName: 'Property',
										values: [
											{
												displayName: 'Options',
												name: 'multiSelectValue',
												type: 'multiOptions',
												options: [
													{
														name: 'Value1',
														value: 'value1',
													},
													{
														name: 'Value2',
														value: 'value2',
													},
												],
												default: [],
											},
										],
									},
								],
							},
						],
						nodeValues: {
							values: {
								propertyValues: [
									{
										multiSelectValue: [],
									},
								],
							},
						},
					},
					output: {
						noneDisplayedFalse: {
							defaultsFalse: {
								values: {
									propertyValues: [
										{
										},
									],
								},
							},
							defaultsTrue: {
								values: {
									propertyValues: [
										{
											multiSelectValue: [],
										},
									],
								},
							},
						},
						noneDisplayedTrue: {
							defaultsFalse: {
								values: {
									propertyValues: [
										{
										},
									],
								},
							},
							defaultsTrue: {
								values: {
									propertyValues: [
										{
											multiSelectValue: [],
										},
									],
								},
							},
						},
					},
				},
				{
					description: 'complex type "fixedCollection" with "multipleValues: true". Which contains parameter of type "string" with "multipleValues: true" and a custom default value',
					input: {
						nodePropertiesArray: [
							{
								name: 'values',
								displayName: 'Values',
								type: 'fixedCollection',
								typeOptions: {
									multipleValues: true,
								},
								default: {},
								options: [
									{
										name: 'propertyValues',
										displayName: 'Property',
										values: [
											{
												displayName: 'MultiString',
												name: 'multiString',
												type: 'string',
												typeOptions: {
													multipleValues: true,
												},
												default: ['value1'],
											},
										],
									},
								],
							},
						],
						nodeValues: {
							values: {
								propertyValues: [
									{
										multiString: ['value1'],
									},
								],
							},
						},
					},
					output: {
						noneDisplayedFalse: {
							defaultsFalse: {
								values: {
									propertyValues: [
										{
										},
									],
								},
							},
							defaultsTrue: {
								values: {
									propertyValues: [
										{
											multiString: ['value1'],
										},
									],
								},
							},
						},
						noneDisplayedTrue: {
							defaultsFalse: {
								values: {
									propertyValues: [
										{
										},
									],
								},
							},
							defaultsTrue: {
								values: {
									propertyValues: [
										{
											multiString: ['value1'],
										},
									],
								},
							},
						},
					},
				},
			];
>>>>>>> ff7e035c


		for (const testData of tests) {
			test(testData.description, () => {

				// returnDefaults: false | returnNoneDisplayed: false
				let result = NodeHelpers.getNodeParameters(testData.input.nodePropertiesArray, testData.input.nodeValues, false, false);
				expect(result).toEqual(testData.output.noneDisplayedFalse.defaultsFalse);

				// returnDefaults: true | returnNoneDisplayed: false
				result = NodeHelpers.getNodeParameters(testData.input.nodePropertiesArray, testData.input.nodeValues, true, false);
				expect(result).toEqual(testData.output.noneDisplayedFalse.defaultsTrue);

				// returnDefaults: false | returnNoneDisplayed: true
				result = NodeHelpers.getNodeParameters(testData.input.nodePropertiesArray, testData.input.nodeValues, false, true);
				expect(result).toEqual(testData.output.noneDisplayedTrue.defaultsFalse);

				// returnDefaults: true | returnNoneDisplayed: true
				result = NodeHelpers.getNodeParameters(testData.input.nodePropertiesArray, testData.input.nodeValues, true, true);
				expect(result).toEqual(testData.output.noneDisplayedTrue.defaultsTrue);
			});
		}

	});
});<|MERGE_RESOLUTION|>--- conflicted
+++ resolved
@@ -14,1667 +14,1656 @@
 			input: {
 				nodePropertiesArray: INodeProperties[];
 				nodeValues: INodeParameters;
-			};
+			},
 			output: {
 				noneDisplayedFalse: {
 					defaultsFalse: INodeParameters;
 					defaultsTrue: INodeParameters;
-				};
+				},
 				noneDisplayedTrue: {
 					defaultsFalse: INodeParameters;
 					defaultsTrue: INodeParameters;
-				};
+				},
 			};
 		}> = [
-			{
-				description: 'simple values.',
-				input: {
-					nodePropertiesArray: [
-						{
-							name: 'string1',
-							displayName: 'String 1',
-							type: 'string',
-							default: '',
-						},
-						{
-							name: 'string2',
-							displayName: 'String 2',
-							type: 'string',
-							default: 'default string 2',
-						},
-						{
-							name: 'string3',
-							displayName: 'String 3',
-							type: 'string',
-							default: 'default string 3',
-						},
-						{
-							name: 'number1',
-							displayName: 'Number 1',
-							type: 'number',
-							default: 10,
-						},
-						{
-							name: 'number2',
-							displayName: 'Number 2',
-							type: 'number',
-							default: 10,
-						},
-						{
-							name: 'number3',
-							displayName: 'Number 3',
-							type: 'number',
-							default: 10,
-						},
-						{
-							name: 'boolean1',
-							displayName: 'Boolean 1',
-							type: 'boolean',
-							default: false,
-						},
-						{
-							name: 'boolean2',
-							displayName: 'Boolean 2',
-							type: 'boolean',
-							default: false,
-						},
-						{
-							name: 'boolean3',
-							displayName: 'Boolean 3',
-							type: 'boolean',
-							default: true,
-						},
-						{
-							name: 'boolean4',
-							displayName: 'Boolean 4',
-							type: 'boolean',
-							default: true,
-						},
-						{
-							name: 'boolean5',
-							displayName: 'Boolean 5',
-							type: 'boolean',
-							default: false,
-						},
-						{
-							name: 'boolean6',
-							displayName: 'Boolean 6',
-							type: 'boolean',
-							default: true,
-						},
-					],
-					nodeValues: {
-						boolean1: true,
-						boolean3: false,
-						boolean5: false,
-						boolean6: true,
-						string1: 'different',
-						number1: 1,
-						number3: 0,
-					},
-				},
-				output: {
-					noneDisplayedFalse: {
-						defaultsFalse: {
+				{
+					description: 'simple values.',
+					input: {
+						nodePropertiesArray: [
+							{
+								name: 'string1',
+								displayName: 'String 1',
+								type: 'string',
+								default: '',
+							},
+							{
+								name: 'string2',
+								displayName: 'String 2',
+								type: 'string',
+								default: 'default string 2',
+							},
+							{
+								name: 'string3',
+								displayName: 'String 3',
+								type: 'string',
+								default: 'default string 3',
+							},
+							{
+								name: 'number1',
+								displayName: 'Number 1',
+								type: 'number',
+								default: 10,
+							},
+							{
+								name: 'number2',
+								displayName: 'Number 2',
+								type: 'number',
+								default: 10,
+							},
+							{
+								name: 'number3',
+								displayName: 'Number 3',
+								type: 'number',
+								default: 10,
+							},
+							{
+								name: 'boolean1',
+								displayName: 'Boolean 1',
+								type: 'boolean',
+								default: false,
+							},
+							{
+								name: 'boolean2',
+								displayName: 'Boolean 2',
+								type: 'boolean',
+								default: false,
+							},
+							{
+								name: 'boolean3',
+								displayName: 'Boolean 3',
+								type: 'boolean',
+								default: true,
+							},
+							{
+								name: 'boolean4',
+								displayName: 'Boolean 4',
+								type: 'boolean',
+								default: true,
+							},
+							{
+								name: 'boolean5',
+								displayName: 'Boolean 5',
+								type: 'boolean',
+								default: false,
+							},
+							{
+								name: 'boolean6',
+								displayName: 'Boolean 6',
+								type: 'boolean',
+								default: true,
+							},
+						],
+						nodeValues: {
 							boolean1: true,
 							boolean3: false,
+							boolean5: false,
+							boolean6: true,
 							string1: 'different',
 							number1: 1,
 							number3: 0,
 						},
-						defaultsTrue: {
-							boolean1: true,
-							boolean2: false,
-							boolean3: false,
-							boolean4: true,
-							boolean5: false,
-							boolean6: true,
-							string1: 'different',
-							string2: 'default string 2',
-							string3: 'default string 3',
-							number1: 1,
-							number2: 10,
-							number3: 0,
-						},
-					},
-					noneDisplayedTrue: {
-						defaultsFalse: {
-							boolean1: true,
-							boolean3: false,
-							string1: 'different',
-							number1: 1,
-							number3: 0,
-						},
-						defaultsTrue: {
-							boolean1: true,
-							boolean2: false,
-							boolean3: false,
-							boolean4: true,
-							boolean5: false,
-							boolean6: true,
-							string1: 'different',
-							string2: 'default string 2',
-							string3: 'default string 3',
-							number1: 1,
-							number2: 10,
-							number3: 0,
-						},
-					},
-				},
-			},
-			{
-				description: 'simple values with displayOptions "show" (match) which is boolean. All values set.',
-				input: {
-					nodePropertiesArray: [
-						{
-							name: 'boolean1',
-							displayName: 'boolean1',
-							type: 'boolean',
-							default: false,
-						},
-						{
-							name: 'string1',
-							displayName: 'string1',
-							displayOptions: {
-								show: {
-									boolean1: [
-										true,
-									],
-								},
-							},
-							type: 'string',
-							default: 'default string1',
-						},
-					],
-					nodeValues: {
-						boolean1: true,
-						string1: 'own string1',
-					},
-				},
-				output: {
-					noneDisplayedFalse: {
-						defaultsFalse: {
+					},
+					output: {
+						noneDisplayedFalse: {
+							defaultsFalse: {
+								boolean1: true,
+								boolean3: false,
+								string1: 'different',
+								number1: 1,
+								number3: 0,
+							},
+							defaultsTrue: {
+								boolean1: true,
+								boolean2: false,
+								boolean3: false,
+								boolean4: true,
+								boolean5: false,
+								boolean6: true,
+								string1: 'different',
+								string2: 'default string 2',
+								string3: 'default string 3',
+								number1: 1,
+								number2: 10,
+								number3: 0,
+							},
+						},
+						noneDisplayedTrue: {
+							defaultsFalse: {
+								boolean1: true,
+								boolean3: false,
+								string1: 'different',
+								number1: 1,
+								number3: 0,
+							},
+							defaultsTrue: {
+								boolean1: true,
+								boolean2: false,
+								boolean3: false,
+								boolean4: true,
+								boolean5: false,
+								boolean6: true,
+								string1: 'different',
+								string2: 'default string 2',
+								string3: 'default string 3',
+								number1: 1,
+								number2: 10,
+								number3: 0,
+							},
+						},
+					},
+				},
+				{
+					description: 'simple values with displayOptions "show" (match) which is boolean. All values set.',
+					input: {
+						nodePropertiesArray: [
+							{
+								name: 'boolean1',
+								displayName: 'boolean1',
+								type: 'boolean',
+								default: false,
+							},
+							{
+								name: 'string1',
+								displayName: 'string1',
+								displayOptions: {
+									show: {
+										boolean1: [
+											true,
+										],
+									},
+								},
+								type: 'string',
+								default: 'default string1',
+							},
+						],
+						nodeValues: {
 							boolean1: true,
 							string1: 'own string1',
 						},
-						defaultsTrue: {
+					},
+					output: {
+						noneDisplayedFalse: {
+							defaultsFalse: {
+								boolean1: true,
+								string1: 'own string1',
+							},
+							defaultsTrue: {
+								boolean1: true,
+								string1: 'own string1',
+							},
+						},
+						noneDisplayedTrue: {
+							defaultsFalse: {
+								boolean1: true,
+								string1: 'own string1',
+							},
+							defaultsTrue: {
+								boolean1: true,
+								string1: 'own string1',
+							},
+						},
+					},
+				},
+				{
+					description: 'simple values with displayOptions "hide" (match) which is boolean. All values set.',
+					input: {
+						nodePropertiesArray: [
+							{
+								name: 'boolean1',
+								displayName: 'boolean1',
+								type: 'boolean',
+								default: false,
+							},
+							{
+								name: 'string1',
+								displayName: 'string1',
+								displayOptions: {
+									hide: {
+										boolean1: [
+											true,
+										],
+									},
+								},
+								type: 'string',
+								default: 'default string1',
+							},
+						],
+						nodeValues: {
 							boolean1: true,
-							string1: 'own string1',
-						},
-					},
-					noneDisplayedTrue: {
-						defaultsFalse: {
+						},
+					},
+					output: {
+						noneDisplayedFalse: {
+							defaultsFalse: {
+								boolean1: true,
+							},
+							defaultsTrue: {
+								boolean1: true,
+							},
+						},
+						noneDisplayedTrue: {
+							defaultsFalse: {
+								boolean1: true,
+							},
+							defaultsTrue: {
+								boolean1: true,
+								string1: 'default string1',
+							},
+						},
+					},
+				},
+				{
+					description: 'simple values with displayOptions "show" (match) which is boolean. One values set.',
+					input: {
+						nodePropertiesArray: [
+							{
+								name: 'boolean1',
+								displayName: 'boolean1',
+								type: 'boolean',
+								default: false,
+							},
+							{
+								name: 'string1',
+								displayName: 'string1',
+								displayOptions: {
+									show: {
+										boolean1: [
+											true,
+										],
+									},
+								},
+								type: 'string',
+								default: 'default string1',
+							},
+						],
+						nodeValues: {
 							boolean1: true,
-							string1: 'own string1',
-						},
-						defaultsTrue: {
+						},
+					},
+					output: {
+						noneDisplayedFalse: {
+							defaultsFalse: {
+								boolean1: true,
+							},
+							defaultsTrue: {
+								boolean1: true,
+								string1: 'default string1',
+							},
+						},
+						noneDisplayedTrue: {
+							defaultsFalse: {
+								boolean1: true,
+							},
+							defaultsTrue: {
+								boolean1: true,
+								string1: 'default string1',
+							},
+						},
+					},
+				},
+				{
+					description: 'simple values with displayOptions "show" (match). No values set.',
+					input: {
+						nodePropertiesArray: [
+							{
+								name: 'mode',
+								displayName: 'mode',
+								type: 'string',
+								default: 'mode1',
+							},
+							{
+								name: 'string1',
+								displayName: 'string1',
+								displayOptions: {
+									show: {
+										mode: [
+											'mode1',
+										],
+									},
+								},
+								type: 'string',
+								default: 'default string1',
+							},
+						],
+						nodeValues: {
+						},
+					},
+					output: {
+						noneDisplayedFalse: {
+							defaultsFalse: {
+							},
+							defaultsTrue: {
+								mode: 'mode1',
+								string1: 'default string1',
+							},
+						},
+						noneDisplayedTrue: {
+							defaultsFalse: {
+							},
+							defaultsTrue: {
+								mode: 'mode1',
+								string1: 'default string1',
+							},
+						},
+					},
+				},
+				{
+				 description: 'simple values with displayOptions "show" (match) on two which depend on each other of which is boolean. One value should be displayed. One values set (none-default).',
+					input: {
+						nodePropertiesArray: [
+							{
+								name: 'string1',
+								displayName: 'string1',
+								type: 'string',
+								default: 'default string1',
+							},
+							{
+								name: 'boolean1',
+								displayName: 'boolean1',
+								displayOptions: {
+									show: {
+										string1: [
+											'default string1',
+										],
+									},
+								},
+								type: 'boolean',
+								default: false,
+							},
+							{
+								name: 'string2',
+								displayName: 'string2',
+								displayOptions: {
+									show: {
+										boolean1: [
+											true,
+										],
+									},
+								},
+								type: 'string',
+								default: 'default string2',
+							},
+						],
+						nodeValues: {
 							boolean1: true,
-							string1: 'own string1',
-						},
-					},
-				},
-			},
-			{
-				description: 'simple values with displayOptions "hide" (match) which is boolean. All values set.',
-				input: {
-					nodePropertiesArray: [
-						{
-							name: 'boolean1',
-							displayName: 'boolean1',
-							type: 'boolean',
-							default: false,
-						},
-						{
-							name: 'string1',
-							displayName: 'string1',
-							displayOptions: {
-								hide: {
-									boolean1: [
-										true,
-									],
-								},
-							},
-							type: 'string',
-							default: 'default string1',
-						},
-					],
-					nodeValues: {
-						boolean1: true,
-					},
-				},
-				output: {
-					noneDisplayedFalse: {
-						defaultsFalse: {
-							boolean1: true,
-						},
-						defaultsTrue: {
-							boolean1: true,
-						},
-					},
-					noneDisplayedTrue: {
-						defaultsFalse: {
-							boolean1: true,
-						},
-						defaultsTrue: {
-							boolean1: true,
-							string1: 'default string1',
-						},
-					},
-				},
-			},
-			{
-				description: 'simple values with displayOptions "show" (match) which is boolean. One values set.',
-				input: {
-					nodePropertiesArray: [
-						{
-							name: 'boolean1',
-							displayName: 'boolean1',
-							type: 'boolean',
-							default: false,
-						},
-						{
-							name: 'string1',
-							displayName: 'string1',
-							displayOptions: {
-								show: {
-									boolean1: [
-										true,
-									],
-								},
-							},
-							type: 'string',
-							default: 'default string1',
-						},
-					],
-					nodeValues: {
-						boolean1: true,
-					},
-				},
-				output: {
-					noneDisplayedFalse: {
-						defaultsFalse: {
-							boolean1: true,
-						},
-						defaultsTrue: {
-							boolean1: true,
-							string1: 'default string1',
-						},
-					},
-					noneDisplayedTrue: {
-						defaultsFalse: {
-							boolean1: true,
-						},
-						defaultsTrue: {
-							boolean1: true,
-							string1: 'default string1',
-						},
-					},
-				},
-			},
-			{
-				description: 'simple values with displayOptions "show" (match). No values set.',
-				input: {
-					nodePropertiesArray: [
-						{
-							name: 'mode',
-							displayName: 'mode',
-							type: 'string',
-							default: 'mode1',
-						},
-						{
-							name: 'string1',
-							displayName: 'string1',
-							displayOptions: {
-								show: {
-									mode: [
-										'mode1',
-									],
-								},
-							},
-							type: 'string',
-							default: 'default string1',
-						},
-					],
-					nodeValues: {
-					},
-				},
-				output: {
-					noneDisplayedFalse: {
-						defaultsFalse: {
-						},
-						defaultsTrue: {
+						},
+					},
+					output: {
+						noneDisplayedFalse: {
+							defaultsFalse: {
+								boolean1: true,
+							},
+							defaultsTrue: {
+								string1: 'default string1',
+								boolean1: true,
+								string2: 'default string2',
+							},
+						},
+						noneDisplayedTrue: {
+							defaultsFalse: {
+								boolean1: true,
+							},
+							defaultsTrue: {
+								string1: 'default string1',
+								boolean1: true,
+								string2: 'default string2',
+							},
+						},
+					},
+				},
+				{
+					description: 'simple values with displayOptions "show" (match) on two which depend on each other of which is boolean. One value should be displayed. One values set. (default)',
+					input: {
+						nodePropertiesArray: [
+							{
+								name: 'string1',
+								displayName: 'string1',
+								type: 'string',
+								default: 'default string1',
+							},
+							{
+								name: 'boolean1',
+								displayName: 'boolean1',
+								displayOptions: {
+									show: {
+										string1: [
+											'default string1',
+										],
+									},
+								},
+								type: 'boolean',
+								default: false,
+							},
+							{
+								name: 'string2',
+								displayName: 'string2',
+								displayOptions: {
+									show: {
+										boolean1: [
+											true,
+										],
+									},
+								},
+								type: 'string',
+								default: 'default string2',
+							},
+						],
+						nodeValues: {
+							boolean1: false,
+						},
+					},
+					output: {
+						noneDisplayedFalse: {
+							defaultsFalse: {
+							},
+							defaultsTrue: {
+								string1: 'default string1',
+								boolean1: false,
+							},
+						},
+						noneDisplayedTrue: {
+							defaultsFalse: {
+							},
+							defaultsTrue: {
+								string1: 'default string1',
+								boolean1: false,
+								string2: 'default string2',
+							},
+						},
+					},
+				},
+				{
+					description: 'simple values with displayOptions "show" (match). All values set.',
+					input: {
+						nodePropertiesArray: [
+							{
+								name: 'mode',
+								displayName: 'mode',
+								type: 'string',
+								default: 'mode1',
+							},
+							{
+								name: 'string1',
+								displayName: 'string1',
+								displayOptions: {
+									show: {
+										mode: [
+											'mode1',
+										],
+									},
+								},
+								type: 'string',
+								default: 'default string1',
+							},
+						],
+						nodeValues: {
 							mode: 'mode1',
 							string1: 'default string1',
 						},
 					},
-					noneDisplayedTrue: {
-						defaultsFalse: {
-						},
-						defaultsTrue: {
+					output: {
+						noneDisplayedFalse: {
+							defaultsFalse: {
+							},
+							defaultsTrue: {
+								mode: 'mode1',
+								string1: 'default string1',
+							},
+						},
+						noneDisplayedTrue: {
+							defaultsFalse: {
+							},
+							defaultsTrue: {
+								mode: 'mode1',
+								string1: 'default string1',
+							},
+						},
+					},
+				},
+				{
+					description: 'simple values with displayOptions "show" (no-match). No values set.',
+					input: {
+						nodePropertiesArray: [
+							{
+								name: 'mode',
+								displayName: 'mode',
+								type: 'string',
+								default: 'mode1',
+							},
+							{
+								name: 'string1',
+								displayName: 'string1',
+								displayOptions: {
+									show: {
+										mode: [
+											'mode2',
+										],
+									},
+								},
+								type: 'string',
+								default: 'default string1',
+							},
+						],
+						nodeValues: {
+						},
+					},
+					output: {
+						noneDisplayedFalse: {
+							defaultsFalse: {
+							},
+							defaultsTrue: {
+								mode: 'mode1',
+							},
+						},
+						noneDisplayedTrue: {
+							defaultsFalse: {
+							},
+							defaultsTrue: {
+								mode: 'mode1',
+								string1: 'default string1',
+							},
+						},
+					},
+				},
+				{
+					description: 'simple values with displayOptions "show" (no-match). All values set.',
+					input: {
+						nodePropertiesArray: [
+							{
+								name: 'mode',
+								displayName: 'mode',
+								type: 'string',
+								default: 'mode1',
+							},
+							{
+								name: 'string1',
+								displayName: 'string1',
+								displayOptions: {
+									show: {
+										mode: [
+											'mode2',
+										],
+									},
+								},
+								type: 'string',
+								default: 'default string1',
+							},
+						],
+						nodeValues: {
 							mode: 'mode1',
 							string1: 'default string1',
 						},
 					},
-				},
-			},
-			{
-				 description: 'simple values with displayOptions "show" (match) on two which depend on each other of which is boolean. One value should be displayed. One values set (none-default).',
-				input: {
-					nodePropertiesArray: [
-						{
-							name: 'string1',
-							displayName: 'string1',
-							type: 'string',
-							default: 'default string1',
-						},
-						{
-							name: 'boolean1',
-							displayName: 'boolean1',
-							displayOptions: {
-								show: {
-									string1: [
-										'default string1',
-									],
-								},
-							},
-							type: 'boolean',
-							default: false,
-						},
-						{
-							name: 'string2',
-							displayName: 'string2',
-							displayOptions: {
-								show: {
-									boolean1: [
-										true,
-									],
-								},
-							},
-							type: 'string',
-							default: 'default string2',
-						},
-					],
-					nodeValues: {
-						boolean1: true,
-					},
-				},
-				output: {
-					noneDisplayedFalse: {
-						defaultsFalse: {
-							boolean1: true,
-						},
-						defaultsTrue: {
-							string1: 'default string1',
-							boolean1: true,
-							string2: 'default string2',
-						},
-					},
-					noneDisplayedTrue: {
-						defaultsFalse: {
-							boolean1: true,
-						},
-						defaultsTrue: {
-							string1: 'default string1',
-							boolean1: true,
-							string2: 'default string2',
-						},
-					},
-				},
-			},
-			{
-				description: 'simple values with displayOptions "show" (match) on two which depend on each other of which is boolean. One value should be displayed. One values set. (default)',
-				input: {
-					nodePropertiesArray: [
-						{
-							name: 'string1',
-							displayName: 'string1',
-							type: 'string',
-							default: 'default string1',
-						},
-						{
-							name: 'boolean1',
-							displayName: 'boolean1',
-							displayOptions: {
-								show: {
-									string1: [
-										'default string1',
-									],
-								},
-							},
-							type: 'boolean',
-							default: false,
-						},
-						{
-							name: 'string2',
-							displayName: 'string2',
-							displayOptions: {
-								show: {
-									boolean1: [
-										true,
-									],
-								},
-							},
-							type: 'string',
-							default: 'default string2',
-						},
-					],
-					nodeValues: {
-						boolean1: false,
-					},
-				},
-				output: {
-					noneDisplayedFalse: {
-						defaultsFalse: {
-						},
-						defaultsTrue: {
-							string1: 'default string1',
-							boolean1: false,
-						},
-					},
-					noneDisplayedTrue: {
-						defaultsFalse: {
-						},
-						defaultsTrue: {
-							string1: 'default string1',
-							boolean1: false,
-							string2: 'default string2',
-						},
-					},
-				},
-			},
-			{
-				description: 'simple values with displayOptions "show" (match). All values set.',
-				input: {
-					nodePropertiesArray: [
-						{
-							name: 'mode',
-							displayName: 'mode',
-							type: 'string',
-							default: 'mode1',
-						},
-						{
-							name: 'string1',
-							displayName: 'string1',
-							displayOptions: {
-								show: {
-									mode: [
-										'mode1',
-									],
-								},
-							},
-							type: 'string',
-							default: 'default string1',
-						},
-					],
-					nodeValues: {
-						mode: 'mode1',
-						string1: 'default string1',
-					},
-				},
-				output: {
-					noneDisplayedFalse: {
-						defaultsFalse: {
-						},
-						defaultsTrue: {
-							mode: 'mode1',
-							string1: 'default string1',
-						},
-					},
-					noneDisplayedTrue: {
-						defaultsFalse: {
-						},
-						defaultsTrue: {
-							mode: 'mode1',
-							string1: 'default string1',
-						},
-					},
-				},
-			},
-			{
-				description: 'simple values with displayOptions "show" (no-match). No values set.',
-				input: {
-					nodePropertiesArray: [
-						{
-							name: 'mode',
-							displayName: 'mode',
-							type: 'string',
-							default: 'mode1',
-						},
-						{
-							name: 'string1',
-							displayName: 'string1',
-							displayOptions: {
-								show: {
-									mode: [
-										'mode2',
-									],
-								},
-							},
-							type: 'string',
-							default: 'default string1',
-						},
-					],
-					nodeValues: {
-					},
-				},
-				output: {
-					noneDisplayedFalse: {
-						defaultsFalse: {
-						},
-						defaultsTrue: {
-							mode: 'mode1',
-						},
-					},
-					noneDisplayedTrue: {
-						defaultsFalse: {
-						},
-						defaultsTrue: {
-							mode: 'mode1',
-							string1: 'default string1',
-						},
-					},
-				},
-			},
-			{
-				description: 'simple values with displayOptions "show" (no-match). All values set.',
-				input: {
-					nodePropertiesArray: [
-						{
-							name: 'mode',
-							displayName: 'mode',
-							type: 'string',
-							default: 'mode1',
-						},
-						{
-							name: 'string1',
-							displayName: 'string1',
-							displayOptions: {
-								show: {
-									mode: [
-										'mode2',
-									],
-								},
-							},
-							type: 'string',
-							default: 'default string1',
-						},
-					],
-					nodeValues: {
-						mode: 'mode1',
-						string1: 'default string1',
-					},
-				},
-				output: {
-					noneDisplayedFalse: {
-						defaultsFalse: {
-						},
-						defaultsTrue: {
-							mode: 'mode1',
-						},
-					},
-					noneDisplayedTrue: {
-						defaultsFalse: {
-						},
-						defaultsTrue: {
-							mode: 'mode1',
-							string1: 'default string1',
-						},
-					},
-				},
-			},
-			{
-				description: 'complex type "fixedCollection" with "multipleValues: true". One value set.',
-				input: {
-					nodePropertiesArray: [
-						{
-							name: 'values',
-							displayName: 'Values',
-							type: 'fixedCollection',
-							typeOptions: {
-								multipleValues: true,
-							},
-							default: {},
-							options: [
-								{
-									name: 'boolean',
-									displayName: 'Boolean',
-									values: [
+					output: {
+						noneDisplayedFalse: {
+							defaultsFalse: {
+							},
+							defaultsTrue: {
+								mode: 'mode1',
+							},
+						},
+						noneDisplayedTrue: {
+							defaultsFalse: {
+							},
+							defaultsTrue: {
+								mode: 'mode1',
+								string1: 'default string1',
+							},
+						},
+					},
+				},
+				{
+					description: 'complex type "fixedCollection" with "multipleValues: true". One value set.',
+					input: {
+						nodePropertiesArray: [
+							{
+								name: 'values',
+								displayName: 'Values',
+								type: 'fixedCollection',
+								typeOptions: {
+									multipleValues: true,
+								},
+								default: {},
+								options: [
+									{
+										name: 'boolean',
+										displayName: 'Boolean',
+										values: [
+											{
+												name: 'string1',
+												displayName: 'string1',
+												type: 'string',
+												default: 'default string1',
+											},
+											{
+												name: 'boolean1',
+												displayName: 'boolean1',
+												type: 'boolean',
+												default: false,
+											},
+										],
+									},
+									{
+										name: 'number',
+										displayName: 'Number',
+										values: [
+											{
+												name: 'string1',
+												displayName: 'string1',
+												type: 'string',
+												default: 'default string1',
+											},
+											{
+												displayName: 'number1',
+												name: 'number1',
+												type: 'number',
+												default: 0,
+											},
+										],
+									},
+								],
+							},
+						],
+						nodeValues: {
+							values: {
+								number: [
+									{
+										number1: 1,
+									},
+								],
+							},
+						},
+					},
+					output: {
+						noneDisplayedFalse: {
+							defaultsFalse: {
+								values: {
+									number: [
 										{
-											name: 'string1',
-											displayName: 'string1',
-											type: 'string',
-											default: 'default string1',
-										},
-										{
-											name: 'boolean1',
-											displayName: 'boolean1',
-											type: 'boolean',
-											default: false,
+											number1: 1,
 										},
 									],
 								},
-								{
-									name: 'number',
-									displayName: 'Number',
-									values: [
+							},
+							defaultsTrue: {
+								values: {
+									number: [
 										{
-											name: 'string1',
-											displayName: 'string1',
-											type: 'string',
-											default: 'default string1',
-										},
-										{
-											displayName: 'number1',
-											name: 'number1',
-											type: 'number',
-											default: 0,
+											string1: 'default string1',
+											number1: 1,
 										},
 									],
 								},
-							],
-						},
-					],
-					nodeValues: {
-						values: {
-							number: [
-								{
-									number1: 1,
-								},
-							],
-						},
-					},
-				},
-				output: {
-					noneDisplayedFalse: {
-						defaultsFalse: {
-							values: {
-								number: [
-									{
-										number1: 1,
-									},
-								],
-							},
-						},
-						defaultsTrue: {
-							values: {
-								number: [
-									{
-										string1: 'default string1',
-										number1: 1,
-									},
-								],
-							},
-						},
-					},
-					noneDisplayedTrue: {
-						defaultsFalse: {
-							values: {
-								number: [
-									{
-										number1: 1,
-									},
-								],
-							},
-						},
-						defaultsTrue: {
-							values: {
-								number: [
-									{
-										string1: 'default string1',
-										number1: 1,
-									},
-								],
-							},
-						},
-					},
-				},
-			},
-			{
-				description: 'complex type "fixedCollection" with "multipleValues: false". One value set.',
-				input: {
-					nodePropertiesArray: [
-						{
-							displayName: 'Values',
-							name: 'values',
-							type: 'fixedCollection',
-							default: {},
-							options: [
-								{
-									name: 'boolean',
-									displayName: 'Boolean',
-									values: [
+							},
+						},
+						noneDisplayedTrue: {
+							defaultsFalse: {
+								values: {
+									number: [
 										{
-											name: 'string1',
-											displayName: 'string1',
-											type: 'string',
-											default: 'default string1',
-										},
-										{
-											name: 'boolean1',
-											displayName: 'boolean1',
-											type: 'boolean',
-											default: false,
+											number1: 1,
 										},
 									],
 								},
-								{
-									name: 'number',
-									displayName: 'Number',
-									values: [
+							},
+							defaultsTrue: {
+								values: {
+									number: [
 										{
-											name: 'string1',
-											displayName: 'string1',
-											type: 'string',
-											default: 'default string1',
-										},
-										{
-											displayName: 'number1',
-											name: 'number1',
-											type: 'number',
-											default: 0,
+											string1: 'default string1',
+											number1: 1,
 										},
 									],
 								},
-								{
-									name: 'singleString',
-									displayName: 'Single String',
-									values: [
-										{
-											name: 'string1',
-											displayName: 'string1',
-											type: 'string',
-											default: 'default singleString1',
-										},
-									],
-								},
-							],
-						},
-					],
-					nodeValues: {
-						values: {
-							number: {
-								number1: 1,
-							},
-						},
-					},
-				},
-				output: {
-					noneDisplayedFalse: {
-						defaultsFalse: {
+							},
+						},
+					},
+				},
+				{
+					description: 'complex type "fixedCollection" with "multipleValues: false". One value set.',
+					input: {
+						nodePropertiesArray: [
+							{
+								displayName: 'Values',
+								name: 'values',
+								type: 'fixedCollection',
+								default: {},
+								options: [
+									{
+										name: 'boolean',
+										displayName: 'Boolean',
+										values: [
+											{
+												name: 'string1',
+												displayName: 'string1',
+												type: 'string',
+												default: 'default string1',
+											},
+											{
+												name: 'boolean1',
+												displayName: 'boolean1',
+												type: 'boolean',
+												default: false,
+											},
+										],
+									},
+									{
+										name: 'number',
+										displayName: 'Number',
+										values: [
+											{
+												name: 'string1',
+												displayName: 'string1',
+												type: 'string',
+												default: 'default string1',
+											},
+											{
+												displayName: 'number1',
+												name: 'number1',
+												type: 'number',
+												default: 0,
+											},
+										],
+									},
+									{
+										name: 'singleString',
+										displayName: 'Single String',
+										values: [
+											{
+												name: 'string1',
+												displayName: 'string1',
+												type: 'string',
+												default: 'default singleString1',
+											},
+										],
+									},
+								],
+							},
+						],
+						nodeValues: {
 							values: {
 								number: {
 									number1: 1,
 								},
 							},
 						},
-						defaultsTrue: {
-							values: {
-								number: {
-									string1: 'default string1',
-									number1: 1,
-								},
-							},
-						},
-					},
-					noneDisplayedTrue: {
-						defaultsFalse: {
+					},
+					output: {
+						noneDisplayedFalse: {
+							defaultsFalse: {
+								values: {
+									number: {
+										number1: 1,
+									},
+								},
+							},
+							defaultsTrue: {
+								values: {
+									number: {
+										string1: 'default string1',
+										number1: 1,
+									},
+								},
+							},
+						},
+						noneDisplayedTrue: {
+							defaultsFalse: {
+								values: {
+									number: {
+										number1: 1,
+									},
+								},
+							},
+							defaultsTrue: {
+								values: {
+									number: {
+										string1: 'default string1',
+										number1: 1,
+									},
+								},
+							},
+						},
+					},
+				},
+				{
+					description: 'complex type "fixedCollection" with "multipleValues: false". Two values set one single one.',
+					input: {
+						nodePropertiesArray: [
+							{
+								displayName: 'Values',
+								name: 'values',
+								type: 'fixedCollection',
+								default: {},
+								options: [
+									{
+										name: 'boolean',
+										displayName: 'Boolean',
+										values: [
+											{
+												name: 'string1',
+												displayName: 'string1',
+												type: 'string',
+												default: 'default string1',
+											},
+											{
+												name: 'boolean1',
+												displayName: 'boolean1',
+												type: 'boolean',
+												default: false,
+											},
+										],
+									},
+									{
+										name: 'number',
+										displayName: 'Number',
+										values: [
+											{
+												name: 'string1',
+												displayName: 'string1',
+												type: 'string',
+												default: 'default string1',
+											},
+											{
+												displayName: 'number1',
+												name: 'number1',
+												type: 'number',
+												default: 0,
+											},
+										],
+									},
+									{
+										name: 'singleString',
+										displayName: 'Single String',
+										values: [
+											{
+												name: 'string1',
+												displayName: 'string1',
+												type: 'string',
+												default: 'default singleString1',
+											},
+										],
+									},
+								],
+							},
+						],
+						nodeValues: {
 							values: {
 								number: {
 									number1: 1,
 								},
-							},
-						},
-						defaultsTrue: {
-							values: {
-								number: {
-									string1: 'default string1',
-									number1: 1,
-								},
-							},
-						},
-					},
-				},
-			},
-			{
-				description: 'complex type "fixedCollection" with "multipleValues: false". Two values set one single one.',
-				input: {
-					nodePropertiesArray: [
-						{
-							displayName: 'Values',
-							name: 'values',
-							type: 'fixedCollection',
-							default: {},
-							options: [
-								{
-									name: 'boolean',
-									displayName: 'Boolean',
-									values: [
-										{
-											name: 'string1',
-											displayName: 'string1',
-											type: 'string',
-											default: 'default string1',
-										},
-										{
-											name: 'boolean1',
-											displayName: 'boolean1',
-											type: 'boolean',
-											default: false,
-										},
-									],
-								},
-								{
-									name: 'number',
-									displayName: 'Number',
-									values: [
-										{
-											name: 'string1',
-											displayName: 'string1',
-											type: 'string',
-											default: 'default string1',
-										},
-										{
-											displayName: 'number1',
-											name: 'number1',
-											type: 'number',
-											default: 0,
-										},
-									],
-								},
-								{
-									name: 'singleString',
-									displayName: 'Single String',
-									values: [
-										{
-											name: 'string1',
-											displayName: 'string1',
-											type: 'string',
-											default: 'default singleString1',
-										},
-									],
-								},
-							],
-						},
-					],
-					nodeValues: {
-						values: {
-							number: {
-								number1: 1,
-							},
-							singleString: {
-								string1: 'value1',
-							},
-						},
-					},
-				},
-				output: {
-					noneDisplayedFalse: {
-						defaultsFalse: {
-							values: {
-								number: {
-									number1: 1,
-								},
 								singleString: {
 									string1: 'value1',
 								},
 							},
 						},
-						defaultsTrue: {
+					},
+					output: {
+						noneDisplayedFalse: {
+							defaultsFalse: {
+								values: {
+									number: {
+										number1: 1,
+									},
+									singleString: {
+										string1: 'value1',
+									},
+								},
+							},
+							defaultsTrue: {
+								values: {
+									number: {
+										string1: 'default string1',
+										number1: 1,
+									},
+									singleString: {
+										string1: 'value1',
+									},
+								},
+							},
+						},
+						noneDisplayedTrue: {
+							defaultsFalse: {
+								values: {
+									number: {
+										number1: 1,
+									},
+									singleString: {
+										string1: 'value1',
+									},
+								},
+							},
+							defaultsTrue: {
+								values: {
+									number: {
+										string1: 'default string1',
+										number1: 1,
+									},
+									singleString: {
+										string1: 'value1',
+									},
+								},
+							},
+						},
+					},
+				},
+				{
+					description: 'complex type "fixedCollection" with "multipleValues: true" and complex type "collection"  with "multipleValues: true". One value set each.',
+					input: {
+						nodePropertiesArray: [
+							{
+								displayName: 'Values',
+								name: 'values',
+								type: 'fixedCollection',
+								typeOptions: {
+									multipleValues: true,
+								},
+								description: 'The value to set.',
+								default: {},
+								options: [
+									{
+										name: 'boolean',
+										displayName: 'Boolean',
+										values: [
+											{
+												name: 'string1',
+												displayName: 'string1',
+												type: 'string',
+												default: 'default string1',
+											},
+											{
+												name: 'boolean1',
+												displayName: 'boolean1',
+												type: 'boolean',
+												default: false,
+											},
+										],
+									},
+									{
+										name: 'number',
+										displayName: 'Number',
+										values: [
+											{
+												name: 'string1',
+												displayName: 'string1',
+												type: 'string',
+												default: 'default string1',
+											},
+											{
+												name: 'number1',
+												displayName: 'number1',
+												type: 'number',
+												default: 0,
+											},
+											{
+												name: 'collection1',
+												displayName: 'collection1',
+												type: 'collection',
+												typeOptions: {
+													multipleValues: true,
+												},
+												default: {},
+												options: [
+													{
+														name: 'string1',
+														displayName: 'string1',
+														type: 'string',
+														default: 'default string1',
+													},
+													{
+														name: 'string2',
+														displayName: 'string2',
+														type: 'string',
+														default: 'default string2',
+													},
+												],
+											},
+										],
+									},
+
+								],
+							},
+						],
+						nodeValues: {
 							values: {
-								number: {
-									string1: 'default string1',
-									number1: 1,
-								},
-								singleString: {
-									string1: 'value1',
-								},
-							},
-						},
-					},
-					noneDisplayedTrue: {
-						defaultsFalse: {
-							values: {
-								number: {
-									number1: 1,
-								},
-								singleString: {
-									string1: 'value1',
-								},
-							},
-						},
-						defaultsTrue: {
-							values: {
-								number: {
-									string1: 'default string1',
-									number1: 1,
-								},
-								singleString: {
-									string1: 'value1',
-								},
-							},
-						},
-					},
-				},
-			},
-			{
-				description: 'complex type "fixedCollection" with "multipleValues: true" and complex type "collection"  with "multipleValues: true". One value set each.',
-				input: {
-					nodePropertiesArray: [
-						{
-							displayName: 'Values',
-							name: 'values',
-							type: 'fixedCollection',
-							typeOptions: {
-								multipleValues: true,
-							},
-							description: 'The value to set.',
-							default: {},
-							options: [
-								{
-									name: 'boolean',
-									displayName: 'Boolean',
-									values: [
+								number: [
+									{
+										number1: 1,
+										collection1: [
+											{
+												string1: 'value1',
+											},
+										],
+									},
+								],
+							},
+						},
+					},
+					output: {
+						noneDisplayedFalse: {
+							defaultsFalse: {
+								values: {
+									number: [
 										{
-											name: 'string1',
-											displayName: 'string1',
-											type: 'string',
-											default: 'default string1',
-										},
-										{
-											name: 'boolean1',
-											displayName: 'boolean1',
-											type: 'boolean',
-											default: false,
-										},
-									],
-								},
-								{
-									name: 'number',
-									displayName: 'Number',
-									values: [
-										{
-											name: 'string1',
-											displayName: 'string1',
-											type: 'string',
-											default: 'default string1',
-										},
-										{
-											name: 'number1',
-											displayName: 'number1',
-											type: 'number',
-											default: 0,
-										},
-										{
-											name: 'collection1',
-											displayName: 'collection1',
-											type: 'collection',
-											typeOptions: {
-												multipleValues: true,
-											},
-											default: {},
-											options: [
+											number1: 1,
+											collection1: [
 												{
-													name: 'string1',
-													displayName: 'string1',
-													type: 'string',
-													default: 'default string1',
-												},
-												{
-													name: 'string2',
-													displayName: 'string2',
-													type: 'string',
-													default: 'default string2',
+													string1: 'value1',
 												},
 											],
 										},
 									],
 								},
-
-							],
-						},
-					],
-					nodeValues: {
-						values: {
-							number: [
-								{
-									number1: 1,
-									collection1: [
+							},
+							defaultsTrue: {
+								values: {
+									number: [
 										{
-											string1: 'value1',
+											string1: 'default string1',
+											number1: 1,
+											collection1: [
+												{
+													string1: 'value1',
+												},
+											],
 										},
 									],
 								},
-							],
-						},
-					},
-				},
-				output: {
-					noneDisplayedFalse: {
-						defaultsFalse: {
-							values: {
-								number: [
-									{
-										number1: 1,
-										collection1: [
-											{
-												string1: 'value1',
-											},
-										],
-									},
-								],
-							},
-						},
-						defaultsTrue: {
-							values: {
-								number: [
-									{
-										string1: 'default string1',
-										number1: 1,
-										collection1: [
-											{
-												string1: 'value1',
-											},
-										],
-									},
-								],
-							},
-						},
-					},
-					noneDisplayedTrue: {
-						defaultsFalse: {
-							values: {
-								number: [
-									{
-										number1: 1,
-										collection1: [
-											{
-												string1: 'value1',
-											},
-										],
-									},
-								],
-							},
-						},
-						defaultsTrue: {
-							values: {
-								number: [
-									{
-										string1: 'default string1',
-										number1: 1,
-										collection1: [
-											{
-												string1: 'value1',
-											},
-										],
-									},
-								],
-							},
-						},
-					},
-				},
-			},
-			{
-				description: 'complex type "fixedCollection" with "multipleValues: false" and with displayOptions "show" (match) on option. One value set.',
-				input: {
-					nodePropertiesArray: [
-						{
-							name: 'values',
-							displayName: 'Values',
-							type: 'fixedCollection',
-							default: {},
-							options: [
-								{
-									name: 'number',
-									displayName: 'Number',
-									values: [
+							},
+						},
+						noneDisplayedTrue: {
+							defaultsFalse: {
+								values: {
+									number: [
 										{
-											name: 'mode',
-											displayName: 'mode',
-											type: 'string',
-											default: 'mode1',
-										},
-										{
-											name: 'string1',
-											displayName: 'string1',
-											type: 'string',
-											displayOptions: {
-												show: {
-													mode: [
-														'mode1',
-													],
+											number1: 1,
+											collection1: [
+												{
+													string1: 'value1',
 												},
-											},
-											default: 'default string1',
-										},
-										{
-											name: 'number1',
-											displayName: 'number1',
-											type: 'number',
-											default: 0,
+											],
 										},
 									],
 								},
-							],
-						},
-					],
-					nodeValues: {
-						values: {
-							number: {
-								number1: 1,
-							},
-						},
-					},
-				},
-				output: {
-					noneDisplayedFalse: {
-						defaultsFalse: {
+							},
+							defaultsTrue: {
+								values: {
+									number: [
+										{
+											string1: 'default string1',
+											number1: 1,
+											collection1: [
+												{
+													string1: 'value1',
+												},
+											],
+										},
+									],
+								},
+							},
+						},
+					},
+				},
+				{
+					description: 'complex type "fixedCollection" with "multipleValues: false" and with displayOptions "show" (match) on option. One value set.',
+					input: {
+						nodePropertiesArray: [
+							{
+								name: 'values',
+								displayName: 'Values',
+								type: 'fixedCollection',
+								default: {},
+								options: [
+									{
+										name: 'number',
+										displayName: 'Number',
+										values: [
+											{
+												name: 'mode',
+												displayName: 'mode',
+												type: 'string',
+												default: 'mode1',
+											},
+											{
+												name: 'string1',
+												displayName: 'string1',
+												type: 'string',
+												displayOptions: {
+													show: {
+														mode: [
+															'mode1',
+														],
+													},
+												},
+												default: 'default string1',
+											},
+											{
+												name: 'number1',
+												displayName: 'number1',
+												type: 'number',
+												default: 0,
+											},
+										],
+									},
+								],
+							},
+						],
+						nodeValues: {
 							values: {
 								number: {
 									number1: 1,
 								},
 							},
 						},
-						defaultsTrue: {
-							values: {
-								number: {
-									mode: 'mode1',
-									string1: 'default string1',
-									number1: 1,
-								},
-							},
-						},
-					},
-					noneDisplayedTrue: {
-						defaultsFalse: {
-							values: {
-								number: {
-									number1: 1,
-								},
-							},
-						},
-						defaultsTrue: {
-							values: {
-								number: {
-									mode: 'mode1',
-									string1: 'default string1',
-									number1: 1,
-								},
-							},
-						},
-					},
-				},
-			},
-			{
-				description: 'complex type "fixedCollection" with "multipleValues: false" and with displayOptions "show" (match) on option which references root-value. One value set.',
-				input: {
-					nodePropertiesArray: [
-						{
-							name: 'mode',
-							displayName: 'mode',
-							type: 'string',
-							default: 'mode1',
-						},
-						{
-							name: 'values',
-							displayName: 'Values',
-							type: 'fixedCollection',
-							default: {},
-							options: [
-								{
-									name: 'number',
-									displayName: 'Number',
-									values: [
-										{
-											name: 'string1',
-											displayName: 'string1',
-											type: 'string',
-											displayOptions: {
-												show: {
-													'/mode': [
-														'mode1',
-													],
+					},
+					output: {
+						noneDisplayedFalse: {
+							defaultsFalse: {
+								values: {
+									number: {
+										number1: 1,
+									},
+								},
+							},
+							defaultsTrue: {
+								values: {
+									number: {
+										mode: 'mode1',
+										string1: 'default string1',
+										number1: 1,
+									},
+								},
+							},
+						},
+						noneDisplayedTrue: {
+							defaultsFalse: {
+								values: {
+									number: {
+										number1: 1,
+									},
+								},
+							},
+							defaultsTrue: {
+								values: {
+									number: {
+										mode: 'mode1',
+										string1: 'default string1',
+										number1: 1,
+									},
+								},
+							},
+						},
+					},
+				},
+				{
+					description: 'complex type "fixedCollection" with "multipleValues: false" and with displayOptions "show" (match) on option which references root-value. One value set.',
+					input: {
+						nodePropertiesArray: [
+							{
+								name: 'mode',
+								displayName: 'mode',
+								type: 'string',
+								default: 'mode1',
+							},
+							{
+								name: 'values',
+								displayName: 'Values',
+								type: 'fixedCollection',
+								default: {},
+								options: [
+									{
+										name: 'number',
+										displayName: 'Number',
+										values: [
+											{
+												name: 'string1',
+												displayName: 'string1',
+												type: 'string',
+												displayOptions: {
+													show: {
+														'/mode': [
+															'mode1',
+														],
+													},
 												},
-											},
-											default: 'default string1',
-										},
-										{
-											name: 'number1',
-											displayName: 'number1',
-											type: 'number',
-											default: 0,
-										},
-									],
-								},
-							],
-						},
-					],
-					nodeValues: {
-						values: {
-							number: {
-								string1: 'own string1',
-							},
-						},
-					},
-				},
-				output: {
-					noneDisplayedFalse: {
-						defaultsFalse: {
+												default: 'default string1',
+											},
+											{
+												name: 'number1',
+												displayName: 'number1',
+												type: 'number',
+												default: 0,
+											},
+										],
+									},
+								],
+							},
+						],
+						nodeValues: {
 							values: {
 								number: {
 									string1: 'own string1',
 								},
 							},
 						},
-						defaultsTrue: {
-							mode: 'mode1',
+					},
+					output: {
+						noneDisplayedFalse: {
+							defaultsFalse: {
+								values: {
+									number: {
+										string1: 'own string1',
+									},
+								},
+							},
+							defaultsTrue: {
+								mode: 'mode1',
+								values: {
+									number: {
+										string1: 'own string1',
+										number1: 0,
+									},
+								},
+							},
+						},
+						noneDisplayedTrue: {
+							defaultsFalse: {
+								values: {
+									number: {
+										string1: 'own string1',
+									},
+								},
+							},
+							defaultsTrue: {
+								mode: 'mode1',
+								values: {
+									number: {
+										string1: 'own string1',
+										number1: 0,
+									},
+								},
+							},
+						},
+					},
+				},
+				{
+					description: 'complex type "fixedCollection" with "multipleValues: false" and with displayOptions "show" (no-match) on option which references root-value. One value set.',
+					input: {
+						nodePropertiesArray: [
+							{
+								name: 'mode',
+								displayName: 'mode',
+								type: 'string',
+								default: 'mode1',
+							},
+							{
+								name: 'values',
+								displayName: 'Values',
+								type: 'fixedCollection',
+								default: {},
+								options: [
+									{
+										name: 'number',
+										displayName: 'Number',
+										values: [
+											{
+												name: 'string1',
+												displayName: 'string1',
+												type: 'string',
+												displayOptions: {
+													show: {
+														'/mode': [
+															'mode2',
+														],
+													},
+												},
+												default: 'default string1',
+											},
+											{
+												name: 'number1',
+												displayName: 'number1',
+												type: 'number',
+												default: 0,
+											},
+										],
+									},
+								],
+							},
+						],
+						nodeValues: {
 							values: {
 								number: {
 									string1: 'own string1',
-									number1: 0,
-								},
-							},
-						},
-					},
-					noneDisplayedTrue: {
-						defaultsFalse: {
-							values: {
-								number: {
-									string1: 'own string1',
-								},
-							},
-						},
-						defaultsTrue: {
-							mode: 'mode1',
-							values: {
-								number: {
-									string1: 'own string1',
-									number1: 0,
-								},
-							},
-						},
-					},
-				},
-			},
-			{
-				description: 'complex type "fixedCollection" with "multipleValues: false" and with displayOptions "show" (no-match) on option which references root-value. One value set.',
-				input: {
-					nodePropertiesArray: [
-						{
-							name: 'mode',
-							displayName: 'mode',
-							type: 'string',
-							default: 'mode1',
-						},
-						{
-							name: 'values',
-							displayName: 'Values',
-							type: 'fixedCollection',
-							default: {},
-							options: [
-								{
-									name: 'number',
-									displayName: 'Number',
-									values: [
-										{
-											name: 'string1',
-											displayName: 'string1',
-											type: 'string',
-											displayOptions: {
-												show: {
-													'/mode': [
-														'mode2',
-													],
-												},
-											},
-											default: 'default string1',
+								},
+							},
+						},
+					},
+					output: {
+						noneDisplayedFalse: {
+							defaultsFalse: {},
+							defaultsTrue: {
+								mode: 'mode1',
+								values: {
+									number: {
+										number1: 0,
+									},
+								},
+							},
+						},
+						noneDisplayedTrue: {
+							defaultsFalse: {
+								values: {
+									number: {
+										string1: 'own string1',
+									},
+								},
+							},
+							defaultsTrue: {
+								mode: 'mode1',
+								values: {
+									number: {
+										string1: 'own string1',
+										number1: 0,
+									},
+								},
+							},
+						},
+					},
+				},
+				// Remember it is correct that default strings get returned here even when returnDefaults
+				// is set to false because if they would not, there would be no way to know which value
+				// got added and which one not.
+				{
+					description: 'complex type "collection" with "multipleValues: false" and with displayOptions "show" (match) on option which references root-value. One value set.',
+					input: {
+						nodePropertiesArray: [
+							{
+								name: 'mode',
+								displayName: 'mode',
+								type: 'string',
+								default: 'mode1',
+							},
+							{
+								name: 'values',
+								displayName: 'Values',
+								type: 'collection',
+								default: {},
+								options: [
+									{
+										name: 'string1',
+										displayName: 'string1',
+										type: 'string',
+										displayOptions: {
+											show: {
+												'/mode': [
+													'mode1',
+												],
+											},
 										},
-										{
-											name: 'number1',
-											displayName: 'number1',
-											type: 'number',
-											default: 0,
-										},
-									],
-								},
-							],
-						},
-					],
-					nodeValues: {
-						values: {
-							number: {
-								string1: 'own string1',
-							},
-						},
-					},
-				},
-				output: {
-					noneDisplayedFalse: {
-						defaultsFalse: {},
-						defaultsTrue: {
-							mode: 'mode1',
-							values: {
-								number: {
-									number1: 0,
-								},
-							},
-						},
-					},
-					noneDisplayedTrue: {
-						defaultsFalse: {
-							values: {
-								number: {
-									string1: 'own string1',
-								},
-							},
-						},
-						defaultsTrue: {
-							mode: 'mode1',
-							values: {
-								number: {
-									string1: 'own string1',
-									number1: 0,
-								},
-							},
-						},
-					},
-				},
-			},
-			// Remember it is correct that default strings get returned here even when returnDefaults
-			// is set to false because if they would not, there would be no way to know which value
-			// got added and which one not.
-			{
-				description: 'complex type "collection" with "multipleValues: false" and with displayOptions "show" (match) on option which references root-value. One value set.',
-				input: {
-					nodePropertiesArray: [
-						{
-							name: 'mode',
-							displayName: 'mode',
-							type: 'string',
-							default: 'mode1',
-						},
-						{
-							name: 'values',
-							displayName: 'Values',
-							type: 'collection',
-							default: {},
-							options: [
-								{
-									name: 'string1',
-									displayName: 'string1',
-									type: 'string',
-									displayOptions: {
-										show: {
-											'/mode': [
-												'mode1',
-											],
-										},
-									},
-									default: 'default string1',
-								},
-								{
-									name: 'number1',
-									displayName: 'number1',
-									type: 'number',
-									default: 0,
-								},
-							],
-						},
-					],
-					nodeValues: {
-						values: {
-							string1: 'own string1',
-						},
-					},
-				},
-				output: {
-					noneDisplayedFalse: {
-						defaultsFalse: {
+										default: 'default string1',
+									},
+									{
+										name: 'number1',
+										displayName: 'number1',
+										type: 'number',
+										default: 0,
+									},
+								],
+							},
+						],
+						nodeValues: {
 							values: {
 								string1: 'own string1',
 							},
 						},
-						defaultsTrue: {
-							mode: 'mode1',
+					},
+					output: {
+						noneDisplayedFalse: {
+							defaultsFalse: {
+								values: {
+									string1: 'own string1',
+								},
+							},
+							defaultsTrue: {
+								mode: 'mode1',
+								values: {
+									string1: 'own string1',
+								},
+							},
+						},
+						noneDisplayedTrue: {
+							defaultsFalse: {
+								values: {
+									string1: 'own string1',
+								},
+							},
+							defaultsTrue: {
+								mode: 'mode1',
+								values: {
+									string1: 'own string1',
+								},
+							},
+						},
+					},
+				},
+				// Remember it is correct that default strings get returned here even when returnDefaults
+				// is set to false because if they would not, there would be no way to know which value
+				// got added and which one not.
+				{
+					description: 'complex type "collection" with "multipleValues: false" and with displayOptions "show" (no-match) on option which references root-value. One value set.',
+					input: {
+						nodePropertiesArray: [
+							{
+								name: 'mode',
+								displayName: 'mode',
+								type: 'string',
+								default: 'mode1',
+							},
+							{
+								name: 'values',
+								displayName: 'Values',
+								type: 'collection',
+								default: {},
+								options: [
+									{
+										name: 'string1',
+										displayName: 'string1',
+										type: 'string',
+										displayOptions: {
+											show: {
+												'/mode': [
+													'mode2',
+												],
+											},
+										},
+										default: 'default string1',
+									},
+									{
+										name: 'number1',
+										displayName: 'number1',
+										type: 'number',
+										default: 0,
+									},
+								],
+							},
+						],
+						nodeValues: {
 							values: {
 								string1: 'own string1',
 							},
 						},
 					},
-					noneDisplayedTrue: {
-						defaultsFalse: {
-							values: {
-								string1: 'own string1',
-							},
-						},
-						defaultsTrue: {
-							mode: 'mode1',
-							values: {
-								string1: 'own string1',
-							},
-						},
-					},
-				},
-			},
-			// Remember it is correct that default strings get returned here even when returnDefaults
-			// is set to false because if they would not, there would be no way to know which value
-			// got added and which one not.
-			{
-				description: 'complex type "collection" with "multipleValues: false" and with displayOptions "show" (no-match) on option which references root-value. One value set.',
-				input: {
-					nodePropertiesArray: [
-						{
-							name: 'mode',
-							displayName: 'mode',
-							type: 'string',
-							default: 'mode1',
-						},
-						{
-							name: 'values',
-							displayName: 'Values',
-							type: 'collection',
-							default: {},
-							options: [
-								{
-									name: 'string1',
-									displayName: 'string1',
-									type: 'string',
-									displayOptions: {
-										show: {
-											'/mode': [
-												'mode2',
-											],
+					output: {
+						noneDisplayedFalse: {
+							defaultsFalse: {
+								// TODO: Write some code which cleans up data like that
+								values: {},
+							},
+							defaultsTrue: {
+								mode: 'mode1',
+								values: {
+								},
+							},
+						},
+						noneDisplayedTrue: {
+							defaultsFalse: {
+								values: {
+									string1: 'own string1',
+								},
+							},
+							defaultsTrue: {
+								mode: "mode1",
+								values: {
+									string1: 'own string1',
+								},
+							},
+						},
+					},
+				},
+				// Remember it is correct that default strings get returned here even when returnDefaults
+				// is set to false because if they would not, there would be no way to know which value
+				// got added and which one not.
+				{
+					description: 'complex type "collection" with "multipleValues: true" and with displayOptions "show" (match) on option which references root-value. One value set.',
+					input: {
+						nodePropertiesArray: [
+							{
+								name: 'mode',
+								displayName: 'mode',
+								type: 'string',
+								default: 'mode1',
+							},
+							{
+								name: 'values',
+								displayName: 'Values',
+								type: 'collection',
+								typeOptions: {
+									multipleValues: true,
+								},
+								default: {},
+								options: [
+									{
+										name: 'string1',
+										displayName: 'string1',
+										type: 'string',
+										displayOptions: {
+											show: {
+												'/mode': [
+													'mode1',
+												],
+											},
 										},
-									},
-									default: 'default string1',
-								},
-								{
-									name: 'number1',
-									displayName: 'number1',
-									type: 'number',
-									default: 0,
-								},
-							],
-						},
-					],
-					nodeValues: {
-						values: {
-							string1: 'own string1',
-						},
-					},
-				},
-				output: {
-					noneDisplayedFalse: {
-						defaultsFalse: {
-							// TODO: Write some code which cleans up data like that
-							values: {},
-						},
-						defaultsTrue: {
-							mode: 'mode1',
-							values: {
-							},
-						},
-					},
-					noneDisplayedTrue: {
-						defaultsFalse: {
-							values: {
-								string1: 'own string1',
-							},
-						},
-						defaultsTrue: {
-							mode: "mode1",
-							values: {
-								string1: 'own string1',
-							},
-						},
-					},
-				},
-			},
-			// Remember it is correct that default strings get returned here even when returnDefaults
-			// is set to false because if they would not, there would be no way to know which value
-			// got added and which one not.
-			{
-				description: 'complex type "collection" with "multipleValues: true" and with displayOptions "show" (match) on option which references root-value. One value set.',
-				input: {
-					nodePropertiesArray: [
-						{
-							name: 'mode',
-							displayName: 'mode',
-							type: 'string',
-							default: 'mode1',
-						},
-						{
-							name: 'values',
-							displayName: 'Values',
-							type: 'collection',
-							typeOptions: {
-								multipleValues: true,
-							},
-							default: {},
-							options: [
-								{
-									name: 'string1',
-									displayName: 'string1',
-									type: 'string',
-									displayOptions: {
-										show: {
-											'/mode': [
-												'mode1',
-											],
-										},
-									},
-									default: 'default string1',
-								},
-								{
-									name: 'number1',
-									displayName: 'number1',
-									type: 'number',
-									default: 0,
-								},
-							],
-						},
-					],
-					nodeValues: {
-						values: [
-							{
-								string1: 'own string1',
-							},
-						],
-					},
-				},
-				output: {
-					noneDisplayedFalse: {
-						defaultsFalse: {
+										default: 'default string1',
+									},
+									{
+										name: 'number1',
+										displayName: 'number1',
+										type: 'number',
+										default: 0,
+									},
+								],
+							},
+						],
+						nodeValues: {
 							values: [
 								{
 									string1: 'own string1',
 								},
 							],
 						},
-						defaultsTrue: {
-							mode: 'mode1',
-							values: [
-								{
-									string1: 'own string1',
-								},
-							],
-						},
-					},
-					noneDisplayedTrue: {
-						defaultsFalse: {
-							values: [
-								{
-									string1: 'own string1',
-								},
-							],
-						},
-						defaultsTrue: {
-							mode: 'mode1',
-							values: [
-								{
-									string1: 'own string1',
-								},
-							],
-						},
-					},
-				},
-			},
+					},
+					output: {
+						noneDisplayedFalse: {
+							defaultsFalse: {
+								values: [
+									{
+										string1: 'own string1',
+									},
+								],
+							},
+							defaultsTrue: {
+								mode: 'mode1',
+								values: [
+									{
+										string1: 'own string1',
+									},
+								],
+							},
+						},
+						noneDisplayedTrue: {
+							defaultsFalse: {
+								values: [
+									{
+										string1: 'own string1',
+									},
+								],
+							},
+							defaultsTrue: {
+								mode: 'mode1',
+								values: [
+									{
+										string1: 'own string1',
+									},
+								],
+							},
+						},
+					},
+				},
 
-			// Remember it is correct that default strings get returned here even when returnDefaults
-			// is set to false because if they would not, there would be no way to know which value
-			// got added and which one not.
-			{
-				description: 'complex type "collection" with "multipleValues: true" and with displayOptions "show" (no-match) on option which references root-value. One value set.',
-				input: {
-					nodePropertiesArray: [
-						{
-							name: 'mode',
-							displayName: 'mode',
-							type: 'string',
-							default: 'mode1',
-						},
-						{
-							name: 'values',
-							displayName: 'Values',
-							type: 'collection',
-							typeOptions: {
-								multipleValues: true,
-							},
-							default: {},
-							options: [
-								{
-									name: 'string1',
-									displayName: 'string1',
-									type: 'string',
-									displayOptions: {
-										show: {
-											'/mode': [
-												'mode2',
-											],
+				// Remember it is correct that default strings get returned here even when returnDefaults
+				// is set to false because if they would not, there would be no way to know which value
+				// got added and which one not.
+				{
+					description: 'complex type "collection" with "multipleValues: true" and with displayOptions "show" (no-match) on option which references root-value. One value set.',
+					input: {
+						nodePropertiesArray: [
+							{
+								name: 'mode',
+								displayName: 'mode',
+								type: 'string',
+								default: 'mode1',
+							},
+							{
+								name: 'values',
+								displayName: 'Values',
+								type: 'collection',
+								typeOptions: {
+									multipleValues: true,
+								},
+								default: {},
+								options: [
+									{
+										name: 'string1',
+										displayName: 'string1',
+										type: 'string',
+										displayOptions: {
+											show: {
+												'/mode': [
+													'mode2',
+												],
+											},
 										},
-									},
-									default: 'default string1',
-								},
-								{
-									name: 'number1',
-									displayName: 'number1',
-									type: 'number',
-									default: 0,
-								},
-							],
-						},
-					],
-					nodeValues: {
-						values: [
-							{
-								string1: 'own string1',
-								number1: 0,
-							},
-						],
-					},
-				},
-				output: {
-					noneDisplayedFalse: {
-						defaultsFalse: {
+										default: 'default string1',
+									},
+									{
+										name: 'number1',
+										displayName: 'number1',
+										type: 'number',
+										default: 0,
+									},
+								],
+							},
+						],
+						nodeValues: {
 							values: [
 								{
 									string1: 'own string1',
@@ -1682,120 +1671,93 @@
 								},
 							],
 						},
-						defaultsTrue: {
-							mode: 'mode1',
-							values: [
-								{
-									string1: 'own string1',
-									number1: 0,
-								},
-							],
-						},
-					},
-					noneDisplayedTrue: {
-						defaultsFalse: {
-							values: [
-								{
-									string1: 'own string1',
-									number1: 0,
-								},
-							],
-						},
-						defaultsTrue: {
-							mode: 'mode1',
-							values: [
-								{
-									string1: 'own string1',
-									number1: 0,
-								},
-							],
-						},
-					},
-				},
-			},
-			{
-				description: 'complex type "fixedCollection" with "multipleValues: false" and with displayOptions "show" (no-match) on option. One value set also the not displayed one.',
-				input: {
-					nodePropertiesArray: [
-						{
-							name: 'values',
-							displayName: 'Values',
-							type: 'fixedCollection',
-							default: {},
-							options: [
-								{
-									name: 'number',
-									displayName: 'Number',
-									values: [
-										{
-											name: 'mode',
-											displayName: 'mode',
-											type: 'string',
-											default: 'mode1',
-										},
-										{
-											displayName: 'string1',
-											name: 'string1',
-											type: 'string',
-											displayOptions: {
-												show: {
-													mode: [
-														'mode1',
-													],
+					},
+					output: {
+						noneDisplayedFalse: {
+							defaultsFalse: {
+								values: [
+									{
+										string1: 'own string1',
+										number1: 0,
+									},
+								],
+							},
+							defaultsTrue: {
+								mode: 'mode1',
+								values: [
+									{
+										string1: 'own string1',
+										number1: 0,
+									},
+								],
+							},
+						},
+						noneDisplayedTrue: {
+							defaultsFalse: {
+								values: [
+									{
+										string1: 'own string1',
+										number1: 0,
+									},
+								],
+							},
+							defaultsTrue: {
+								mode: 'mode1',
+								values: [
+									{
+										string1: 'own string1',
+										number1: 0,
+									},
+								],
+							},
+						},
+					},
+				},
+				{
+					description: 'complex type "fixedCollection" with "multipleValues: false" and with displayOptions "show" (no-match) on option. One value set also the not displayed one.',
+					input: {
+						nodePropertiesArray: [
+							{
+								name: 'values',
+								displayName: 'Values',
+								type: 'fixedCollection',
+								default: {},
+								options: [
+									{
+										name: 'number',
+										displayName: 'Number',
+										values: [
+											{
+												name: 'mode',
+												displayName: 'mode',
+												type: 'string',
+												default: 'mode1',
+											},
+											{
+												displayName: 'string1',
+												name: 'string1',
+												type: 'string',
+												displayOptions: {
+													show: {
+														mode: [
+															'mode1',
+														],
+													},
 												},
-											},
-											default: 'default string1',
-										},
-										{
-											displayName: 'number1',
-											name: 'number1',
-											type: 'number',
-											default: 0,
-										},
-									],
-								},
-							],
-						},
-					],
-					nodeValues: {
-						values: {
-							number: {
-								mode: 'mode2',
-								string1: 'default string1',
-								number1: 1,
-							},
-						},
-					},
-				},
-				output: {
-					noneDisplayedFalse: {
-						defaultsFalse: {
-							values: {
-								number: {
-									mode: 'mode2',
-									number1: 1,
-								},
-							},
-						},
-						defaultsTrue: {
-							values: {
-								number: {
-									mode: 'mode2',
-									number1: 1,
-								},
-							},
-						},
-					},
-					noneDisplayedTrue: {
-						defaultsFalse: {
-							values: {
-								number: {
-									mode: 'mode2',
-									number1: 1,
-								},
-							},
-						},
-						defaultsTrue: {
+												default: 'default string1',
+											},
+											{
+												displayName: 'number1',
+												name: 'number1',
+												type: 'number',
+												default: 0,
+											},
+										],
+									},
+								],
+							},
+						],
+						nodeValues: {
 							values: {
 								number: {
 									mode: 'mode2',
@@ -1805,413 +1767,48 @@
 							},
 						},
 					},
-				},
-			},
-			{
-				description: 'complex type "collection" with "multipleValues: true". One none-default value set.',
-				input: {
-					nodePropertiesArray: [
-						{
-							displayName: 'collection1',
-							name: 'collection1',
-							type: 'collection',
-							typeOptions: {
-								multipleValues: true,
-							},
-							default: {},
-							options: [
-								{
-									displayName: 'string1',
-									name: 'string1',
-									type: 'string',
-									default: 'default string1',
-								},
-								{
-									displayName: 'string2',
-									name: 'string2',
-									type: 'string',
-									default: 'default string2',
-								},
-							],
-						},
-					],
-					nodeValues: {
-						collection1: [
-							{
-								string1: 'value1',
-							},
-						],
-					},
-				},
-				output: {
-					noneDisplayedFalse: {
-						defaultsFalse: {
-							collection1: [
-								{
-									string1: 'value1',
-								},
-							],
-						},
-						defaultsTrue: {
-							collection1: [
-								{
-									string1: 'value1',
-								},
-							],
-						},
-					},
-					noneDisplayedTrue: {
-						defaultsFalse: {
-							collection1: [
-								{
-									string1: 'value1',
-								},
-							],
-						},
-						defaultsTrue: {
-							collection1: [
-								{
-									string1: 'value1',
-								},
-							],
-						},
-					},
-				},
-			},
-			// Remember it is correct that default strings get returned here even when returnDefaults
-			// is set to false because if they would not, there would be no way to know which value
-			// got added and which one not.
-			{
-				description: 'complex type "collection" with "multipleValues: true". One default value set.',
-				input: {
-					nodePropertiesArray: [
-						{
-							displayName: 'collection1',
-							name: 'collection1',
-							type: 'collection',
-							typeOptions: {
-								multipleValues: true,
-							},
-							default: {},
-							options: [
-								{
-									displayName: 'string1',
-									name: 'string1',
-									type: 'string',
-									default: 'default string1',
-								},
-								{
-									displayName: 'string2',
-									name: 'string2',
-									type: 'string',
-									default: 'default string2',
-								},
-							],
-						},
-					],
-					nodeValues: {
-						collection1: [
-							{
-								string1: 'default string1',
-							},
-						],
-					},
-				},
-				output: {
-					noneDisplayedFalse: {
-						defaultsFalse: {
-							collection1: [
-								{
-									string1: 'default string1',
-								},
-							],
-						},
-						defaultsTrue: {
-							collection1: [
-								{
-									string1: 'default string1',
-								},
-							],
-						},
-					},
-					noneDisplayedTrue: {
-						defaultsFalse: {
-							collection1: [
-								{
-									string1: 'default string1',
-								},
-							],
-						},
-						defaultsTrue: {
-							collection1: [
-								{
-									string1: 'default string1',
-								},
-							],
-						},
-					},
-				},
-			},
-			{
-				description: 'complex type "collection" with "multipleValues: false". One none-default value set.',
-				input: {
-					nodePropertiesArray: [
-						{
-							displayName: 'collection1',
-							name: 'collection1',
-							type: 'collection',
-							default: {},
-							options: [
-								{
-									displayName: 'string1',
-									name: 'string1',
-									type: 'string',
-									default: 'default string1',
-								},
-								{
-									displayName: 'string2',
-									name: 'string2',
-									type: 'string',
-									default: 'default string2',
-								},
-							],
-						},
-					],
-					nodeValues: {
-						collection1: {
-							string1: 'own string1',
-						},
-					},
-				},
-				output: {
-					noneDisplayedFalse: {
-						defaultsFalse: {
-							collection1: {
-								string1: 'own string1',
-							},
-						},
-						defaultsTrue: {
-							collection1: {
-								string1: 'own string1',
-							},
-						},
-					},
-					noneDisplayedTrue: {
-						defaultsFalse: {
-							collection1: {
-								string1: 'own string1',
-							},
-						},
-						defaultsTrue: {
-							collection1: {
-								string1: 'own string1',
-							},
-						},
-					},
-				},
-			},
-			{
-				description: 'complex type "collection" with "multipleValues: false". One default value set.',
-				input: {
-					nodePropertiesArray: [
-						{
-							displayName: 'collection1',
-							name: 'collection1',
-							type: 'collection',
-							default: {},
-							options: [
-								{
-									displayName: 'string1',
-									name: 'string1',
-									type: 'string',
-									default: 'default string1',
-								},
-								{
-									displayName: 'string2',
-									name: 'string2',
-									type: 'string',
-									default: 'default string2',
-								},
-							],
-						},
-					],
-					nodeValues: {
-						collection1: {
-							string1: 'default string1',
-						},
-					},
-				},
-				output: {
-					noneDisplayedFalse: {
-						defaultsFalse: {
-							collection1: {
-								string1: 'default string1',
-							},
-						},
-						defaultsTrue: {
-							collection1: {
-								string1: 'default string1',
-							},
-						},
-					},
-					noneDisplayedTrue: {
-						defaultsFalse: {
-							collection1: {
-								string1: 'default string1',
-							},
-						},
-						defaultsTrue: {
-							collection1: {
-								string1: 'default string1',
-							},
-						},
-					},
-				},
-			},
-			{
-				description: 'complex type "collection" with "multipleValues: false". Only outer value set.',
-				input: {
-					nodePropertiesArray: [
-						{
-							displayName: 'collection1',
-							name: 'collection1',
-							type: 'collection',
-							default: {},
-							options: [
-								{
-									displayName: 'string1',
-									name: 'string1',
-									type: 'string',
-									default: 'default string1',
-								},
-								{
-									displayName: 'string2',
-									name: 'string2',
-									type: 'string',
-									default: 'default string2',
-								},
-							],
-						},
-					],
-					nodeValues: {
-						collection1: {
-						},
-					},
-				},
-				output: {
-					noneDisplayedFalse: {
-						defaultsFalse: {
-							collection1: {
-							},
-						},
-						defaultsTrue: {
-							collection1: {
-							},
-						},
-					},
-					noneDisplayedTrue: {
-						defaultsFalse: {
-							collection1: {
-							},
-						},
-						defaultsTrue: {
-							collection1: {
-							},
-						},
-					},
-				},
-			},
-			{
-				description: 'complex type "collection" with "multipleValues: false". No value set at all.',
-				input: {
-					nodePropertiesArray: [
-						{
-							displayName: 'collection1',
-							name: 'collection1',
-							type: 'collection',
-							default: {},
-							options: [
-								{
-									displayName: 'string1',
-									name: 'string1',
-									type: 'string',
-									default: 'default string1',
-								},
-								{
-									displayName: 'string2',
-									name: 'string2',
-									type: 'string',
-									default: 'default string2',
-								},
-							],
-						},
-					],
-					nodeValues: {},
-				},
-				output: {
-					noneDisplayedFalse: {
-						defaultsFalse: {},
-						defaultsTrue: {
-							collection1: {},
-						},
-					},
-					noneDisplayedTrue: {
-						defaultsFalse: {},
-						defaultsTrue: {
-							collection1: {},
-						},
-					},
-				},
-<<<<<<< HEAD
-			},
-			{
-				description: 'complex type "collection" with "multipleValues: true". No value set at all.',
-				input: {
-					nodePropertiesArray: [
-						{
-							displayName: 'collection1',
-							name: 'collection1',
-							type: 'collection',
-							typeOptions: {
-								multipleValues: true,
-							},
-							default: {},
-							options: [
-								{
-									displayName: 'string1',
-									name: 'string1',
-									type: 'string',
-									default: 'default string1',
-								},
-								{
-									displayName: 'string2',
-									name: 'string2',
-									type: 'string',
-									default: 'default string2',
-								},
-							],
-						},
-					],
-					nodeValues: {},
-				},
-				output: {
-					noneDisplayedFalse: {
-						defaultsFalse: {
-							// collection1: [],
-						},
-						defaultsTrue: {
-							collection1: [],
-						},
-					},
-					noneDisplayedTrue: {
-						defaultsFalse: {
-							// collection1: [],
-						},
-						defaultsTrue: {
-							collection1: [],
-=======
-				{
-					description: 'complex type "collection" with "multipleValues: true". No value set at all.',
+					output: {
+						noneDisplayedFalse: {
+							defaultsFalse: {
+								values: {
+									number: {
+										mode: 'mode2',
+										number1: 1,
+									},
+								},
+							},
+							defaultsTrue: {
+								values: {
+									number: {
+										mode: 'mode2',
+										number1: 1,
+									},
+								},
+							},
+						},
+						noneDisplayedTrue: {
+							defaultsFalse: {
+								values: {
+									number: {
+										mode: 'mode2',
+										number1: 1,
+									},
+								},
+							},
+							defaultsTrue: {
+								values: {
+									number: {
+										mode: 'mode2',
+										string1: 'default string1',
+										number1: 1,
+									},
+								},
+							},
+						},
+					},
+				},
+				{
+					description: 'complex type "collection" with "multipleValues: true". One none-default value set.',
 					input: {
 						nodePropertiesArray: [
 							{
@@ -2221,7 +1818,7 @@
 								typeOptions: {
 									multipleValues: true,
 								},
-								default: [],
+								default: {},
 								options: [
 									{
 										displayName: 'string1',
@@ -2238,12 +1835,368 @@
 								],
 							},
 						],
+						nodeValues: {
+							collection1: [
+								{
+									string1: 'value1',
+								},
+							],
+						},
+					},
+					output: {
+						noneDisplayedFalse: {
+							defaultsFalse: {
+								collection1: [
+									{
+										string1: 'value1',
+									},
+								],
+							},
+							defaultsTrue: {
+								collection1: [
+									{
+										string1: 'value1',
+									},
+								],
+							},
+						},
+						noneDisplayedTrue: {
+							defaultsFalse: {
+								collection1: [
+									{
+										string1: 'value1',
+									},
+								],
+							},
+							defaultsTrue: {
+								collection1: [
+									{
+										string1: 'value1',
+									},
+								],
+							},
+						},
+					},
+				},
+				// Remember it is correct that default strings get returned here even when returnDefaults
+				// is set to false because if they would not, there would be no way to know which value
+				// got added and which one not.
+				{
+					description: 'complex type "collection" with "multipleValues: true". One default value set.',
+					input: {
+						nodePropertiesArray: [
+							{
+								displayName: 'collection1',
+								name: 'collection1',
+								type: 'collection',
+								typeOptions: {
+									multipleValues: true,
+								},
+								default: {},
+								options: [
+									{
+										displayName: 'string1',
+										name: 'string1',
+										type: 'string',
+										default: 'default string1',
+									},
+									{
+										displayName: 'string2',
+										name: 'string2',
+										type: 'string',
+										default: 'default string2',
+									},
+								],
+							},
+						],
+						nodeValues: {
+							collection1: [
+								{
+									string1: 'default string1',
+								},
+							],
+						},
+					},
+					output: {
+						noneDisplayedFalse: {
+							defaultsFalse: {
+								collection1: [
+									{
+										string1: 'default string1',
+									},
+								],
+							},
+							defaultsTrue: {
+								collection1: [
+									{
+										string1: 'default string1',
+									},
+								],
+							},
+						},
+						noneDisplayedTrue: {
+							defaultsFalse: {
+								collection1: [
+									{
+										string1: 'default string1',
+									},
+								],
+							},
+							defaultsTrue: {
+								collection1: [
+									{
+										string1: 'default string1',
+									},
+								],
+							},
+						},
+					},
+				},
+				{
+					description: 'complex type "collection" with "multipleValues: false". One none-default value set.',
+					input: {
+						nodePropertiesArray: [
+							{
+								displayName: 'collection1',
+								name: 'collection1',
+								type: 'collection',
+								default: {},
+								options: [
+									{
+										displayName: 'string1',
+										name: 'string1',
+										type: 'string',
+										default: 'default string1',
+									},
+									{
+										displayName: 'string2',
+										name: 'string2',
+										type: 'string',
+										default: 'default string2',
+									},
+								],
+							},
+						],
+						nodeValues: {
+							collection1: {
+								string1: 'own string1',
+							},
+						},
+					},
+					output: {
+						noneDisplayedFalse: {
+							defaultsFalse: {
+								collection1: {
+									string1: 'own string1',
+								},
+							},
+							defaultsTrue: {
+								collection1: {
+									string1: 'own string1',
+								},
+							},
+						},
+						noneDisplayedTrue: {
+							defaultsFalse: {
+								collection1: {
+									string1: 'own string1',
+								},
+							},
+							defaultsTrue: {
+								collection1: {
+									string1: 'own string1',
+								},
+							},
+						},
+					},
+				},
+				{
+					description: 'complex type "collection" with "multipleValues: false". One default value set.',
+					input: {
+						nodePropertiesArray: [
+							{
+								displayName: 'collection1',
+								name: 'collection1',
+								type: 'collection',
+								default: {},
+								options: [
+									{
+										displayName: 'string1',
+										name: 'string1',
+										type: 'string',
+										default: 'default string1',
+									},
+									{
+										displayName: 'string2',
+										name: 'string2',
+										type: 'string',
+										default: 'default string2',
+									},
+								],
+							},
+						],
+						nodeValues: {
+							collection1: {
+								string1: 'default string1',
+							},
+						},
+					},
+					output: {
+						noneDisplayedFalse: {
+							defaultsFalse: {
+								collection1: {
+									string1: 'default string1',
+								},
+							},
+							defaultsTrue: {
+								collection1: {
+									string1: 'default string1',
+								},
+							},
+						},
+						noneDisplayedTrue: {
+							defaultsFalse: {
+								collection1: {
+									string1: 'default string1',
+								},
+							},
+							defaultsTrue: {
+								collection1: {
+									string1: 'default string1',
+								},
+							},
+						},
+					},
+				},
+				{
+					description: 'complex type "collection" with "multipleValues: false". Only outer value set.',
+					input: {
+						nodePropertiesArray: [
+							{
+								displayName: 'collection1',
+								name: 'collection1',
+								type: 'collection',
+								default: {},
+								options: [
+									{
+										displayName: 'string1',
+										name: 'string1',
+										type: 'string',
+										default: 'default string1',
+									},
+									{
+										displayName: 'string2',
+										name: 'string2',
+										type: 'string',
+										default: 'default string2',
+									},
+								],
+							},
+						],
+						nodeValues: {
+							collection1: {
+							},
+						},
+					},
+					output: {
+						noneDisplayedFalse: {
+							defaultsFalse: {
+								collection1: {
+								},
+							},
+							defaultsTrue: {
+								collection1: {
+								},
+							},
+						},
+						noneDisplayedTrue: {
+							defaultsFalse: {
+								collection1: {
+								},
+							},
+							defaultsTrue: {
+								collection1: {
+								},
+							},
+						},
+					},
+				},
+				{
+					description: 'complex type "collection" with "multipleValues: false". No value set at all.',
+					input: {
+						nodePropertiesArray: [
+							{
+								displayName: 'collection1',
+								name: 'collection1',
+								type: 'collection',
+								default: {},
+								options: [
+									{
+										displayName: 'string1',
+										name: 'string1',
+										type: 'string',
+										default: 'default string1',
+									},
+									{
+										displayName: 'string2',
+										name: 'string2',
+										type: 'string',
+										default: 'default string2',
+									},
+								],
+							},
+						],
 						nodeValues: {},
 					},
 					output: {
 						noneDisplayedFalse: {
 							defaultsFalse: {},
 							defaultsTrue: {
+								collection1: {},
+							},
+						},
+						noneDisplayedTrue: {
+							defaultsFalse: {},
+							defaultsTrue: {
+								collection1: {},
+							},
+						},
+					},
+				},
+				{
+					description: 'complex type "collection" with "multipleValues: true". No value set at all.',
+					input: {
+						nodePropertiesArray: [
+							{
+								displayName: 'collection1',
+								name: 'collection1',
+								type: 'collection',
+								typeOptions: {
+									multipleValues: true,
+								},
+								default: [],
+								options: [
+									{
+										displayName: 'string1',
+										name: 'string1',
+										type: 'string',
+										default: 'default string1',
+									},
+									{
+										displayName: 'string2',
+										name: 'string2',
+										type: 'string',
+										default: 'default string2',
+									},
+								],
+							},
+						],
+						nodeValues: {},
+					},
+					output: {
+						noneDisplayedFalse: {
+							defaultsFalse: {},
+							defaultsTrue: {
 								collection1: [],
 							},
 						},
@@ -2252,522 +2205,473 @@
 							defaultsTrue: {
 								collection1: [],
 							},
->>>>>>> ff7e035c
-						},
-					},
-				},
-			},
-			{
-				description: 'two identically named properties of which only one gets displayed with different options. No value set at all.',
-				input: {
-					nodePropertiesArray: [
-						{
-							displayName: 'mainOption',
-							name: 'mainOption',
-							type: 'options',
-							options: [
-								{
-									name: 'option1',
-									value: 'option1',
-								},
-								{
-									name: 'option2',
-									value: 'option2',
-								},
-							],
-							default: 'option1',
-						},
-						{
-							displayName: 'subOption',
-							name: 'subOption',
-							type: 'options',
-							displayOptions: {
-								show: {
-									mainOption: [
-										'option1',
-									],
-								},
-							},
-							options: [
-								{
-									name: 'option1a',
-									value: 'option1a',
-								},
-								{
-									name: 'option1b',
-									value: 'option1b',
-								},
-							],
-							default: 'option1a',
-						},
-						{
-							displayName: 'subOption',
-							name: 'subOption',
-							type: 'options',
-							displayOptions: {
-								show: {
-									mainOption: [
-										'option2',
-									],
-								},
-							},
-							options: [
-								{
-									name: 'option2a',
-									value: 'option2a',
-								},
-								{
-									name: 'option2b',
-									value: 'option2b',
-								},
-							],
-							default: 'option2a',
-						},
-					],
-					nodeValues: {},
-				},
-				output: {
-					noneDisplayedFalse: {
-						defaultsFalse: {
-						},
-						defaultsTrue: {
-							mainOption: 'option1',
-							subOption: 'option1a',
-						},
-					},
-					noneDisplayedTrue: {
-						defaultsFalse: {
-						},
-						defaultsTrue: {
-							mainOption: 'option1',
-							subOption: 'option1a',
-						},
-					},
-				},
-			},
-			{
-				description: 'One property which is dependeny on two identically named properties of which only one gets displayed with different options. No value set at all.',
-				input: {
-					nodePropertiesArray: [
-						{
-							displayName: 'mainOption',
-							name: 'mainOption',
-							type: 'options',
-							options: [
-								{
-									name: 'option1',
-									value: 'option1',
-								},
-								{
-									name: 'option2',
-									value: 'option2',
-								},
-							],
-							default: 'option1',
-						},
-						{
-							displayName: 'subOption',
-							name: 'subOption',
-							type: 'options',
-							displayOptions: {
-								show: {
-									mainOption: [
-										'option1',
-									],
-								},
-							},
-							options: [
-								{
-									name: 'option1a',
-									value: 'option1a',
-								},
-								{
-									name: 'option1b',
-									value: 'option1b',
-								},
-							],
-							default: 'option1a',
-						},
-						{
-							displayName: 'subOption',
-							name: 'subOption',
-							type: 'options',
-							displayOptions: {
-								show: {
-									mainOption: [
-										'option2',
-									],
-								},
-							},
-							options: [
-								{
-									name: 'option2a',
-									value: 'option2a',
-								},
-								{
-									name: 'option2b',
-									value: 'option2b',
-								},
-							],
-							default: 'option2a',
-						},
-						{
-							displayName: 'dependentParameter',
-							name: 'dependentParameter',
-							type: 'string',
-							default: 'value1',
-							required: true,
-							displayOptions: {
-								show: {
-									mainOption: [
-										'option1',
-									],
-									subOption: [
-										'option1a',
-									],
-								},
-							},
-						},
-						{
-							displayName: 'dependentParameter',
-							name: 'dependentParameter',
-							type: 'string',
-							default: 'value2',
-							required: true,
-							displayOptions: {
-								show: {
-									mainOption: [
-										'option2',
-									],
-									subOption: [
-										'option2a',
-									],
-								},
-							},
-						},
-					],
-					nodeValues: {},
-				},
-				output: {
-					noneDisplayedFalse: {
-						defaultsFalse: {
-						},
-						defaultsTrue: {
-							mainOption: 'option1',
-							subOption: 'option1a',
-							dependentParameter: 'value1',
-						},
-					},
-					noneDisplayedTrue: {
-						defaultsFalse: {
-						},
-						defaultsTrue: {
-							mainOption: 'option1',
-							subOption: 'option1a',
-							dependentParameter: 'value1',
-						},
-					},
-				},
-			},
-			{
-				description: 'One property which is dependeny on two identically named properties of which only one gets displayed with different options. No value set at all. Order reversed',
-				input: {
-					nodePropertiesArray: [
-						{
-							displayName: 'dependentParameter',
-							name: 'dependentParameter',
-							type: 'string',
-							default: 'value2',
-							required: true,
-							displayOptions: {
-								show: {
-									mainOption: [
-										'option2',
-									],
-									subOption: [
-										'option2a',
-									],
-								},
-							},
-						},
-						{
-							displayName: 'subOption',
-							name: 'subOption',
-							type: 'options',
-							displayOptions: {
-								show: {
-									mainOption: [
-										'option2',
-									],
-								},
-							},
-							options: [
-								{
-									name: 'option2a',
-									value: 'option2a',
-								},
-								{
-									name: 'option2b',
-									value: 'option2b',
-								},
-							],
-							default: 'option2a',
-						},
-						{
-							displayName: 'subOption',
-							name: 'subOption',
-							type: 'options',
-							displayOptions: {
-								show: {
-									mainOption: [
-										'option1',
-									],
-								},
-							},
-							options: [
-								{
-									name: 'option1a',
-									value: 'option1a',
-								},
-								{
-									name: 'option1b',
-									value: 'option1b',
-								},
-							],
-							default: 'option1a',
-						},
-						{
-							displayName: 'dependentParameter',
-							name: 'dependentParameter',
-							type: 'string',
-							default: 'value1',
-							required: true,
-							displayOptions: {
-								show: {
-									mainOption: [
-										'option1',
-									],
-									subOption: [
-										'option1a',
-									],
-								},
-							},
-						},
-						{
-							displayName: 'mainOption',
-							name: 'mainOption',
-							type: 'options',
-							options: [
-								{
-									name: 'option1',
-									value: 'option1',
-								},
-								{
-									name: 'option2',
-									value: 'option2',
-								},
-							],
-							default: 'option1',
-						},
-					],
-					nodeValues: {},
-				},
-				output: {
-					noneDisplayedFalse: {
-						defaultsFalse: {
-						},
-						defaultsTrue: {
-							mainOption: 'option1',
-							subOption: 'option1a',
-							dependentParameter: 'value1',
-						},
-					},
-					noneDisplayedTrue: {
-						defaultsFalse: {
-						},
-						defaultsTrue: {
-							mainOption: 'option1',
-							subOption: 'option1a',
-							dependentParameter: 'value1',
-						},
-					},
-				},
-			},
-			{
-				description: 'One property which is dependeny on two identically named properties of which only one gets displayed with different options. No value set at all.',
-				input: {
-					nodePropertiesArray: [
-						{
-							displayName: 'mainOption',
-							name: 'mainOption',
-							type: 'options',
-							options: [
-								{
-									name: 'option1',
-									value: 'option1',
-								},
-								{
-									name: 'option2',
-									value: 'option2',
-								},
-							],
-							default: 'option1',
-						},
-						{
-							displayName: 'subOption',
-							name: 'subOption',
-							type: 'options',
-							displayOptions: {
-								show: {
-									mainOption: [
-										'option1',
-									],
-								},
-							},
-							options: [
-								{
-									name: 'option1a',
-									value: 'option1a',
-								},
-								{
-									name: 'option1b',
-									value: 'option1b',
-								},
-							],
-							default: 'option1a',
-						},
-						{
-							displayName: 'subOption',
-							name: 'subOption',
-							type: 'options',
-							displayOptions: {
-								show: {
-									mainOption: [
-										'option2',
-									],
-								},
-							},
-							options: [
-								{
-									name: 'option2a',
-									value: 'option2a',
-								},
-								{
-									name: 'option2b',
-									value: 'option2b',
-								},
-							],
-							default: 'option2a',
-						},
-						{
-							displayName: 'dependentParameter',
-							name: 'dependentParameter',
-							type: 'string',
-							default: 'value1',
-							required: true,
-							displayOptions: {
-								show: {
-									mainOption: [
-										'option1',
-									],
-									subOption: [
-										'option1a',
-									],
-								},
-							},
-						},
-						{
-							displayName: 'dependentParameter',
-							name: 'dependentParameter',
-							type: 'string',
-							default: 'value2',
-							required: true,
-							displayOptions: {
-								show: {
-									mainOption: [
-										'option2',
-									],
-									subOption: [
-										'option2a',
-									],
-								},
-							},
-						},
-					],
-					nodeValues: {
-						mainOption: 'option2',
-					},
-				},
-				output: {
-					noneDisplayedFalse: {
-						defaultsFalse: {
+						},
+					},
+				},
+				{
+					description: 'two identically named properties of which only one gets displayed with different options. No value set at all.',
+					input: {
+						nodePropertiesArray: [
+							{
+								displayName: 'mainOption',
+								name: 'mainOption',
+								type: 'options',
+								options: [
+									{
+										name: 'option1',
+										value: 'option1',
+									},
+									{
+										name: 'option2',
+										value: 'option2',
+									},
+								],
+								default: 'option1',
+							},
+							{
+								displayName: 'subOption',
+								name: 'subOption',
+								type: 'options',
+								displayOptions: {
+									show: {
+										mainOption: [
+											'option1',
+										],
+									},
+								},
+								options: [
+									{
+										name: 'option1a',
+										value: 'option1a',
+									},
+									{
+										name: 'option1b',
+										value: 'option1b',
+									},
+								],
+								default: 'option1a',
+							},
+							{
+								displayName: 'subOption',
+								name: 'subOption',
+								type: 'options',
+								displayOptions: {
+									show: {
+										mainOption: [
+											'option2',
+										],
+									},
+								},
+								options: [
+									{
+										name: 'option2a',
+										value: 'option2a',
+									},
+									{
+										name: 'option2b',
+										value: 'option2b',
+									},
+								],
+								default: 'option2a',
+							},
+						],
+						nodeValues: {},
+					},
+					output: {
+						noneDisplayedFalse: {
+							defaultsFalse: {
+							},
+							defaultsTrue: {
+								mainOption: 'option1',
+								subOption: 'option1a',
+							},
+						},
+						noneDisplayedTrue: {
+							defaultsFalse: {
+							},
+							defaultsTrue: {
+								mainOption: 'option1',
+								subOption: 'option1a',
+							},
+						},
+					},
+				},
+				{
+					description: 'One property which is dependeny on two identically named properties of which only one gets displayed with different options. No value set at all.',
+					input: {
+						nodePropertiesArray: [
+							{
+								displayName: 'mainOption',
+								name: 'mainOption',
+								type: 'options',
+								options: [
+									{
+										name: 'option1',
+										value: 'option1',
+									},
+									{
+										name: 'option2',
+										value: 'option2',
+									},
+								],
+								default: 'option1',
+							},
+							{
+								displayName: 'subOption',
+								name: 'subOption',
+								type: 'options',
+								displayOptions: {
+									show: {
+										mainOption: [
+											'option1',
+										],
+									},
+								},
+								options: [
+									{
+										name: 'option1a',
+										value: 'option1a',
+									},
+									{
+										name: 'option1b',
+										value: 'option1b',
+									},
+								],
+								default: 'option1a',
+							},
+							{
+								displayName: 'subOption',
+								name: 'subOption',
+								type: 'options',
+								displayOptions: {
+									show: {
+										mainOption: [
+											'option2',
+										],
+									},
+								},
+								options: [
+									{
+										name: 'option2a',
+										value: 'option2a',
+									},
+									{
+										name: 'option2b',
+										value: 'option2b',
+									},
+								],
+								default: 'option2a',
+							},
+							{
+								displayName: 'dependentParameter',
+								name: 'dependentParameter',
+								type: 'string',
+								default: 'value1',
+								required: true,
+								displayOptions: {
+									show: {
+										mainOption: [
+											'option1',
+										],
+										subOption: [
+											'option1a',
+										],
+									},
+								},
+							},
+							{
+								displayName: 'dependentParameter',
+								name: 'dependentParameter',
+								type: 'string',
+								default: 'value2',
+								required: true,
+								displayOptions: {
+									show: {
+										mainOption: [
+											'option2',
+										],
+										subOption: [
+											'option2a',
+										],
+									},
+								},
+							},
+						],
+						nodeValues: {},
+					},
+					output: {
+						noneDisplayedFalse: {
+							defaultsFalse: {
+							},
+							defaultsTrue: {
+								mainOption: 'option1',
+								subOption: 'option1a',
+								dependentParameter: 'value1',
+							},
+						},
+						noneDisplayedTrue: {
+							defaultsFalse: {
+							},
+							defaultsTrue: {
+								mainOption: 'option1',
+								subOption: 'option1a',
+								dependentParameter: 'value1',
+							},
+						},
+					},
+				},
+				{
+					description: 'One property which is dependeny on two identically named properties of which only one gets displayed with different options. No value set at all. Order reversed',
+					input: {
+						nodePropertiesArray: [
+							{
+								displayName: 'dependentParameter',
+								name: 'dependentParameter',
+								type: 'string',
+								default: 'value2',
+								required: true,
+								displayOptions: {
+									show: {
+										mainOption: [
+											'option2',
+										],
+										subOption: [
+											'option2a',
+										],
+									},
+								},
+							},
+							{
+								displayName: 'subOption',
+								name: 'subOption',
+								type: 'options',
+								displayOptions: {
+									show: {
+										mainOption: [
+											'option2',
+										],
+									},
+								},
+								options: [
+									{
+										name: 'option2a',
+										value: 'option2a',
+									},
+									{
+										name: 'option2b',
+										value: 'option2b',
+									},
+								],
+								default: 'option2a',
+							},
+							{
+								displayName: 'subOption',
+								name: 'subOption',
+								type: 'options',
+								displayOptions: {
+									show: {
+										mainOption: [
+											'option1',
+										],
+									},
+								},
+								options: [
+									{
+										name: 'option1a',
+										value: 'option1a',
+									},
+									{
+										name: 'option1b',
+										value: 'option1b',
+									},
+								],
+								default: 'option1a',
+							},
+							{
+								displayName: 'dependentParameter',
+								name: 'dependentParameter',
+								type: 'string',
+								default: 'value1',
+								required: true,
+								displayOptions: {
+									show: {
+										mainOption: [
+											'option1',
+										],
+										subOption: [
+											'option1a',
+										],
+									},
+								},
+							},
+							{
+								displayName: 'mainOption',
+								name: 'mainOption',
+								type: 'options',
+								options: [
+									{
+										name: 'option1',
+										value: 'option1',
+									},
+									{
+										name: 'option2',
+										value: 'option2',
+									},
+								],
+								default: 'option1',
+							},
+						],
+						nodeValues: {},
+					},
+					output: {
+						noneDisplayedFalse: {
+							defaultsFalse: {
+							},
+							defaultsTrue: {
+								mainOption: 'option1',
+								subOption: 'option1a',
+								dependentParameter: 'value1',
+							},
+						},
+						noneDisplayedTrue: {
+							defaultsFalse: {
+							},
+							defaultsTrue: {
+								mainOption: 'option1',
+								subOption: 'option1a',
+								dependentParameter: 'value1',
+							},
+						},
+					},
+				},
+				{
+					description: 'One property which is dependeny on two identically named properties of which only one gets displayed with different options. No value set at all.',
+					input: {
+						nodePropertiesArray: [
+							{
+								displayName: 'mainOption',
+								name: 'mainOption',
+								type: 'options',
+								options: [
+									{
+										name: 'option1',
+										value: 'option1',
+									},
+									{
+										name: 'option2',
+										value: 'option2',
+									},
+								],
+								default: 'option1',
+							},
+							{
+								displayName: 'subOption',
+								name: 'subOption',
+								type: 'options',
+								displayOptions: {
+									show: {
+										mainOption: [
+											'option1',
+										],
+									},
+								},
+								options: [
+									{
+										name: 'option1a',
+										value: 'option1a',
+									},
+									{
+										name: 'option1b',
+										value: 'option1b',
+									},
+								],
+								default: 'option1a',
+							},
+							{
+								displayName: 'subOption',
+								name: 'subOption',
+								type: 'options',
+								displayOptions: {
+									show: {
+										mainOption: [
+											'option2',
+										],
+									},
+								},
+								options: [
+									{
+										name: 'option2a',
+										value: 'option2a',
+									},
+									{
+										name: 'option2b',
+										value: 'option2b',
+									},
+								],
+								default: 'option2a',
+							},
+							{
+								displayName: 'dependentParameter',
+								name: 'dependentParameter',
+								type: 'string',
+								default: 'value1',
+								required: true,
+								displayOptions: {
+									show: {
+										mainOption: [
+											'option1',
+										],
+										subOption: [
+											'option1a',
+										],
+									},
+								},
+							},
+							{
+								displayName: 'dependentParameter',
+								name: 'dependentParameter',
+								type: 'string',
+								default: 'value2',
+								required: true,
+								displayOptions: {
+									show: {
+										mainOption: [
+											'option2',
+										],
+										subOption: [
+											'option2a',
+										],
+									},
+								},
+							},
+						],
+						nodeValues: {
 							mainOption: 'option2',
 						},
-						defaultsTrue: {
-							mainOption: 'option2',
-							subOption: 'option2a',
-							dependentParameter: 'value2',
-						},
-					},
-					noneDisplayedTrue: {
-						defaultsFalse: {
-							mainOption: 'option2',
-						},
-						defaultsTrue: {
-							mainOption: 'option2',
-							subOption: 'option2a',
-							dependentParameter: 'value2',
-						},
-					},
-				},
-<<<<<<< HEAD
-			},
-			{
-				description: 'complex type "fixedCollection" with "multipleValues: true". Which contains complex type "fixedCollection" with "multipleValues: true". One value set.',
-				input: {
-					nodePropertiesArray: [
-						{
-							displayName: 'Values1',
-							name: 'values1',
-							type: 'fixedCollection',
-							typeOptions: {
-								multipleValues: true,
-							},
-							description: 'The value to set.',
-							default: {},
-							options: [
-								{
-									displayName: 'Options1',
-									name: 'options1',
-									values: [
-										{
-											displayName: 'Values2',
-											name: 'values2',
-											type: 'fixedCollection',
-											typeOptions: {
-												multipleValues: true,
-											},
-											description: 'The value to set.',
-											default: {},
-											options: [
-												{
-													displayName: 'Options2',
-													name: 'options2',
-													values: [
-														{
-															name: 'string1',
-															displayName: 'string1',
-															type: 'string',
-															default: 'default string1',
-														},
-														{
-															name: 'number1',
-															displayName: 'number1',
-															type: 'number',
-															default: 0,
-														},
-													],
-=======
+					},
+					output: {
+						noneDisplayedFalse: {
+							defaultsFalse: {
+								mainOption: 'option2',
+							},
+							defaultsTrue: {
+								mainOption: 'option2',
+								subOption: 'option2a',
+								dependentParameter: 'value2',
+							},
+						},
+						noneDisplayedTrue: {
+							defaultsFalse: {
+								mainOption: 'option2',
+							},
+							defaultsTrue: {
+								mainOption: 'option2',
+								subOption: 'option2a',
+								dependentParameter: 'value2',
+							},
+						},
+					},
+				},
 				{
 					description: 'complex type "fixedCollection" with "multipleValues: true". Which contains complex type "fixedCollection" with "multipleValues: true". One value set.',
 					input: {
@@ -2792,34 +2696,36 @@
 												type: 'fixedCollection',
 												typeOptions: {
 													multipleValues: true,
->>>>>>> ff7e035c
 												},
-											],
-										},
-									],
-								},
-							],
-						},
-					],
-					nodeValues: {
-						values1: {
-							options1: [
-								{
-									values2: {
-										options2: [
-											{
-												number1: 1,
-											},
-										],
-									},
-								},
-							],
-						},
-					},
-				},
-				output: {
-					noneDisplayedFalse: {
-						defaultsFalse: {
+												description: 'The value to set.',
+												default: {},
+												options: [
+													{
+														displayName: 'Options2',
+														name: 'options2',
+														values: [
+															{
+																name: 'string1',
+																displayName: 'string1',
+																type: 'string',
+																default: 'default string1',
+															},
+															{
+																name: 'number1',
+																displayName: 'number1',
+																type: 'number',
+																default: 0,
+															},
+														],
+													},
+												],
+											},
+										],
+									},
+								],
+							},
+						],
+						nodeValues: {
 							values1: {
 								options1: [
 									{
@@ -2834,61 +2740,76 @@
 								],
 							},
 						},
-						defaultsTrue: {
-							values1: {
-								options1: [
-									{
-										values2: {
-											options2: [
-												{
-													string1: 'default string1',
-													number1: 1,
-												},
-											],
+					},
+					output: {
+						noneDisplayedFalse: {
+							defaultsFalse: {
+								values1: {
+									options1: [
+										{
+											values2: {
+												options2: [
+													{
+														number1: 1,
+													},
+												],
+											},
 										},
-									},
-								],
-							},
-						},
-					},
-					noneDisplayedTrue: {
-						defaultsFalse: {
-							values1: {
-								options1: [
-									{
-										values2: {
-											options2: [
-												{
-													number1: 1,
-												},
-											],
+									],
+								},
+							},
+							defaultsTrue: {
+								values1: {
+									options1: [
+										{
+											values2: {
+												options2: [
+													{
+														string1: 'default string1',
+														number1: 1,
+													},
+												],
 										},
-									},
-								],
-							},
-						},
-						defaultsTrue: {
-							values1: {
-								options1: [
-									{
-										values2: {
-											options2: [
-												{
-													string1: 'default string1',
-													number1: 1,
-												},
-											],
 										},
-									},
-								],
-							},
-						},
-					},
-				},
-<<<<<<< HEAD
-			},
-		];
-=======
+									],
+								},
+							},
+						},
+						noneDisplayedTrue: {
+							defaultsFalse: {
+								values1: {
+									options1: [
+										{
+											values2: {
+												options2: [
+													{
+														number1: 1,
+													},
+												],
+											},
+										},
+									],
+								},
+							},
+							defaultsTrue: {
+								values1: {
+									options1: [
+										{
+											values2: {
+												options2: [
+													{
+														string1: 'default string1',
+														number1: 1,
+													},
+												],
+											},
+										},
+									],
+								},
+							},
+						},
+					},
+				},
 				{
 					description: 'complex type "fixedCollection" with "multipleValues: true". Which contains parameters which get displayed on a parameter with a default expression with relative parameter references.',
 					input: {
@@ -3186,7 +3107,6 @@
 					},
 				},
 			];
->>>>>>> ff7e035c
 
 
 		for (const testData of tests) {
