--- conflicted
+++ resolved
@@ -15,14 +15,10 @@
 import { ExternalHooks } from '@/external-hooks';
 import { Logger } from '@/logger';
 import { rawBodyReader, bodyParser, corsMiddleware } from '@/middlewares';
-<<<<<<< HEAD
+import { send, sendErrorResponse } from '@/response-helper';
+import { LiveWebhooks } from '@/webhooks/live-webhooks';
+import { TestWebhooks } from '@/webhooks/test-webhooks';
 import { WaitingForms } from '@/webhooks/waiting-forms';
-=======
-import { send, sendErrorResponse } from '@/response-helper';
-import { WaitingForms } from '@/waiting-forms';
-import { LiveWebhooks } from '@/webhooks/live-webhooks';
->>>>>>> 91008b26
-import { TestWebhooks } from '@/webhooks/test-webhooks';
 import { WaitingWebhooks } from '@/webhooks/waiting-webhooks';
 import { createWebhookHandlerFor } from '@/webhooks/webhook-request-handler';
 
