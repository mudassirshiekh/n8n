/* eslint-disable @typescript-eslint/no-unsafe-argument */
/* eslint-disable @typescript-eslint/no-unnecessary-boolean-literal-compare */
/* eslint-disable @typescript-eslint/no-unnecessary-type-assertion */
/* eslint-disable @typescript-eslint/no-use-before-define */
/* eslint-disable @typescript-eslint/await-thenable */
/* eslint-disable new-cap */
/* eslint-disable prefer-const */
/* eslint-disable @typescript-eslint/no-invalid-void-type */
/* eslint-disable no-return-assign */
/* eslint-disable no-param-reassign */
/* eslint-disable consistent-return */
/* eslint-disable import/no-cycle */
/* eslint-disable import/no-extraneous-dependencies */
/* eslint-disable @typescript-eslint/restrict-template-expressions */
/* eslint-disable @typescript-eslint/no-non-null-assertion */
/* eslint-disable id-denylist */
/* eslint-disable no-console */
/* eslint-disable global-require */
/* eslint-disable @typescript-eslint/no-var-requires */
/* eslint-disable @typescript-eslint/no-shadow */
/* eslint-disable @typescript-eslint/no-unsafe-call */
/* eslint-disable @typescript-eslint/no-unsafe-return */
/* eslint-disable @typescript-eslint/no-unused-vars */
/* eslint-disable no-continue */
/* eslint-disable @typescript-eslint/no-unsafe-member-access */
/* eslint-disable @typescript-eslint/no-explicit-any */
/* eslint-disable no-restricted-syntax */
/* eslint-disable @typescript-eslint/no-unsafe-assignment */
/* eslint-disable import/no-dynamic-require */
/* eslint-disable no-await-in-loop */

import { exec as callbackExec } from 'child_process';
import { promises, readFileSync } from 'fs';
import os from 'os';
import { dirname as pathDirname, join as pathJoin, resolve as pathResolve } from 'path';
import { createHmac } from 'crypto';
import { promisify } from 'util';
import cookieParser from 'cookie-parser';
import express from 'express';
import _ from 'lodash';
import { FindManyOptions, getConnectionManager, In } from 'typeorm';
// eslint-disable-next-line import/no-extraneous-dependencies
import axios, { AxiosRequestConfig } from 'axios';
import clientOAuth1, { RequestOptions } from 'oauth-1.0a';
// IMPORTANT! Do not switch to anther bcrypt library unless really necessary and
// tested with all possible systems like Windows, Alpine on ARM, FreeBSD, ...
import { compare } from 'bcryptjs';

import {
	BinaryDataManager,
	Credentials,
	LoadNodeParameterOptions,
	LoadNodeListSearch,
	UserSettings,
} from 'n8n-core';

import {
	ICredentialType,
	INodeCredentials,
	INodeCredentialsDetails,
	INodeListSearchResult,
	INodeParameters,
	INodePropertyOptions,
	INodeType,
	INodeTypeDescription,
	INodeTypeNameVersion,
	ITelemetrySettings,
	LoggerProxy,
	NodeHelpers,
	WebhookHttpMethod,
	WorkflowExecuteMode,
} from 'n8n-workflow';

import basicAuth from 'basic-auth';
import compression from 'compression';
import jwt from 'jsonwebtoken';
import jwks from 'jwks-rsa';
// @ts-ignore
import timezones from 'google-timezones-json';
import parseUrl from 'parseurl';
import promClient, { Registry } from 'prom-client';
import history from 'connect-history-api-fallback';
import bodyParser from 'body-parser';
import config from '../config';
import * as Queue from './Queue';

import { InternalHooksManager } from './InternalHooksManager';
import { getCredentialTranslationPath } from './TranslationHelpers';
import { WEBHOOK_METHODS } from './WebhookHelpers';
import { getSharedWorkflowIds, whereClause } from './WorkflowHelpers';

import { nodesController } from './api/nodes.api';
import { workflowsController } from './api/workflows.api';
import { AUTH_COOKIE_NAME, RESPONSE_ERROR_MESSAGES } from './constants';
import { credentialsController } from './credentials/credentials.controller';
import { oauth2CredentialController } from './credentials/oauth2Credential.api';
import type {
	ExecutionRequest,
	NodeListSearchRequest,
	NodeParameterOptionsRequest,
	OAuthRequest,
	WorkflowRequest,
} from './requests';
import { userManagementRouter } from './UserManagement';
import { resolveJwt } from './UserManagement/auth/jwt';

import { executionsController } from './api/executions.api';
import { nodeTypesController } from './api/nodeTypes.api';
import { tagsController } from './api/tags.api';
import { isCredentialsSharingEnabled } from './credentials/helpers';
import { loadPublicApiVersions } from './PublicApi';
import * as telemetryScripts from './telemetry/scripts';
import {
	getInstanceBaseUrl,
	isEmailSetUp,
	isUserManagementEnabled,
} from './UserManagement/UserManagementHelper';
import {
	ActiveExecutions,
	ActiveWorkflowRunner,
	CredentialsHelper,
	CredentialsOverwrites,
	CredentialTypes,
	DatabaseType,
	Db,
	ExternalHooks,
	GenericHelpers,
	getCredentialForUser,
	getCredentialWithoutUser,
	ICredentialsDb,
	ICredentialsOverwrite,
	ICustomRequest,
	IDiagnosticInfo,
	IExecutionFlattedDb,
	IExecutionsStopData,
	IExecutionsSummary,
	IExternalHooksClass,
	IN8nUISettings,
	IPackageVersions,
	NodeTypes,
	Push,
	ResponseHelper,
	TestWebhooks,
	WaitTracker,
	WaitTrackerClass,
	WebhookHelpers,
	WebhookServer,
	WorkflowExecuteAdditionalData,
} from '.';
import { ResponseError } from './ResponseHelper';

require('body-parser-xml')(bodyParser);

const exec = promisify(callbackExec);

export const externalHooks: IExternalHooksClass = ExternalHooks();

class App {
	app: express.Application;

	activeWorkflowRunner: ActiveWorkflowRunner.ActiveWorkflowRunner;

	testWebhooks: TestWebhooks.TestWebhooks;

	endpointWebhook: string;

	endpointWebhookWaiting: string;

	endpointWebhookTest: string;

	endpointPresetCredentials: string;

	externalHooks: IExternalHooksClass;

	waitTracker: WaitTrackerClass;

	defaultWorkflowName: string;

	defaultCredentialsName: string;

	saveDataErrorExecution: 'all' | 'none';

	saveDataSuccessExecution: 'all' | 'none';

	saveManualExecutions: boolean;

	executionTimeout: number;

	maxExecutionTimeout: number;

	timezone: string;

	activeExecutionsInstance: ActiveExecutions.ActiveExecutions;

	push: Push.Push;

	versions: IPackageVersions | undefined;

	restEndpoint: string;

	publicApiEndpoint: string;

	frontendSettings: IN8nUISettings;

	protocol: string;

	sslKey: string;

	sslCert: string;

	payloadSizeMax: number;

	presetCredentialsLoaded: boolean;

	webhookMethods: WebhookHttpMethod[];

	constructor() {
		this.app = express();

		this.endpointWebhook = config.getEnv('endpoints.webhook');
		this.endpointWebhookWaiting = config.getEnv('endpoints.webhookWaiting');
		this.endpointWebhookTest = config.getEnv('endpoints.webhookTest');

		this.defaultWorkflowName = config.getEnv('workflows.defaultName');
		this.defaultCredentialsName = config.getEnv('credentials.defaultName');

		this.saveDataErrorExecution = config.get('executions.saveDataOnError');
		this.saveDataSuccessExecution = config.get('executions.saveDataOnSuccess');
		this.saveManualExecutions = config.get('executions.saveDataManualExecutions');
		this.executionTimeout = config.get('executions.timeout');
		this.maxExecutionTimeout = config.get('executions.maxTimeout');
		this.payloadSizeMax = config.get('endpoints.payloadSizeMax');
		this.timezone = config.get('generic.timezone');
		this.restEndpoint = config.get('endpoints.rest');
		this.publicApiEndpoint = config.get('publicApi.path');

		this.activeWorkflowRunner = ActiveWorkflowRunner.getInstance();
		this.testWebhooks = TestWebhooks.getInstance();
		this.push = Push.getInstance();

		this.activeExecutionsInstance = ActiveExecutions.getInstance();
		this.waitTracker = WaitTracker();

		this.protocol = config.getEnv('protocol');
		this.sslKey = config.getEnv('ssl_key');
		this.sslCert = config.getEnv('ssl_cert');

		this.externalHooks = externalHooks;

		this.presetCredentialsLoaded = false;
		this.endpointPresetCredentials = config.getEnv('credentials.overwrite.endpoint');

		const urlBaseWebhook = WebhookHelpers.getWebhookBaseUrl();
		const telemetrySettings: ITelemetrySettings = {
			enabled: config.getEnv('diagnostics.enabled'),
		};

		if (telemetrySettings.enabled) {
			const conf = config.getEnv('diagnostics.config.frontend');
			const [key, url] = conf.split(';');

			if (!key || !url) {
				LoggerProxy.warn('Diagnostics frontend config is invalid');
				telemetrySettings.enabled = false;
			}

			telemetrySettings.config = { key, url };
		}

		// Define it here to avoid calling the function multiple times
		const instanceBaseUrl = getInstanceBaseUrl();

		this.frontendSettings = {
			endpointWebhook: this.endpointWebhook,
			endpointWebhookTest: this.endpointWebhookTest,
			saveDataErrorExecution: this.saveDataErrorExecution,
			saveDataSuccessExecution: this.saveDataSuccessExecution,
			saveManualExecutions: this.saveManualExecutions,
			executionTimeout: this.executionTimeout,
			maxExecutionTimeout: this.maxExecutionTimeout,
			timezone: this.timezone,
			urlBaseWebhook,
			urlBaseEditor: instanceBaseUrl,
			versionCli: '',
			oauthCallbackUrls: {
				oauth1: `${instanceBaseUrl}/${this.restEndpoint}/oauth1-credential/callback`,
				oauth2: `${instanceBaseUrl}/${this.restEndpoint}/oauth2-credential/callback`,
			},
			versionNotifications: {
				enabled: config.getEnv('versionNotifications.enabled'),
				endpoint: config.getEnv('versionNotifications.endpoint'),
				infoUrl: config.getEnv('versionNotifications.infoUrl'),
			},
			instanceId: '',
			telemetry: telemetrySettings,
			personalizationSurveyEnabled:
				config.getEnv('personalization.enabled') && config.getEnv('diagnostics.enabled'),
			defaultLocale: config.getEnv('defaultLocale'),
			userManagement: {
				enabled: isUserManagementEnabled(),
				showSetupOnFirstLoad:
					config.getEnv('userManagement.disabled') === false &&
					config.getEnv('userManagement.isInstanceOwnerSetUp') === false &&
					config.getEnv('userManagement.skipInstanceOwnerSetup') === false,
				smtpSetup: isEmailSetUp(),
			},
			publicApi: {
				enabled: config.getEnv('publicApi.disabled') === false,
				latestVersion: 1,
				path: config.getEnv('publicApi.path'),
			},
			workflowTagsDisabled: config.getEnv('workflowTagsDisabled'),
			logLevel: config.getEnv('logs.level'),
			hiringBannerEnabled: config.getEnv('hiringBanner.enabled'),
			templates: {
				enabled: config.getEnv('templates.enabled'),
				host: config.getEnv('templates.host'),
			},
			onboardingCallPromptEnabled: config.getEnv('onboardingCallPrompt.enabled'),
			executionMode: config.getEnv('executions.mode'),
			communityNodesEnabled: config.getEnv('nodes.communityPackages.enabled'),
			deployment: {
				type: config.getEnv('deployment.type'),
			},
			isNpmAvailable: false,
<<<<<<< HEAD
			allowedModules: {
				builtIn: process.env.NODE_FUNCTION_ALLOW_BUILTIN,
				external: process.env.NODE_FUNCTION_ALLOW_EXTERNAL,
=======
			enterprise: {
				sharing: false,
>>>>>>> 81ea20b0
			},
		};
	}

	/**
	 * Returns the current epoch time
	 *
	 * @returns {number}
	 * @memberof App
	 */
	getCurrentDate(): Date {
		return new Date();
	}

	/**
	 * Returns the current settings for the frontend
	 */
	getSettingsForFrontend(): IN8nUISettings {
		// refresh user management status
		Object.assign(this.frontendSettings.userManagement, {
			enabled: isUserManagementEnabled(),
			showSetupOnFirstLoad:
				config.getEnv('userManagement.disabled') === false &&
				config.getEnv('userManagement.isInstanceOwnerSetUp') === false &&
				config.getEnv('userManagement.skipInstanceOwnerSetup') === false,
		});

		// refresh enterprise status
		Object.assign(this.frontendSettings.enterprise, {
			sharing: isCredentialsSharingEnabled(),
		});

		if (config.get('nodes.packagesMissing').length > 0) {
			this.frontendSettings.missingPackages = true;
		}

		return this.frontendSettings;
	}

	async config(): Promise<void> {
		const enableMetrics = config.getEnv('endpoints.metrics.enable');
		let register: Registry;

		if (enableMetrics) {
			const prefix = config.getEnv('endpoints.metrics.prefix');
			register = new promClient.Registry();
			register.setDefaultLabels({ prefix });
			promClient.collectDefaultMetrics({ register });
		}

		this.frontendSettings.isNpmAvailable = await exec('npm --version')
			.then(() => true)
			.catch(() => false);

		this.versions = await GenericHelpers.getVersions();
		this.frontendSettings.versionCli = this.versions.cli;

		this.frontendSettings.instanceId = await UserSettings.getInstanceId();

		await this.externalHooks.run('frontend.settings', [this.frontendSettings]);

		const excludeEndpoints = config.getEnv('security.excludeEndpoints');

		const ignoredEndpoints = [
			'healthz',
			'metrics',
			this.endpointWebhook,
			this.endpointWebhookTest,
			this.endpointPresetCredentials,
		];
		if (!config.getEnv('publicApi.disabled')) {
			ignoredEndpoints.push(this.publicApiEndpoint);
		}
		// eslint-disable-next-line prefer-spread
		ignoredEndpoints.push.apply(ignoredEndpoints, excludeEndpoints.split(':'));

		// eslint-disable-next-line no-useless-escape
		const authIgnoreRegex = new RegExp(`^\/(${_(ignoredEndpoints).compact().join('|')})\/?.*$`);

		// Check for basic auth credentials if activated
		const basicAuthActive = config.getEnv('security.basicAuth.active');
		if (basicAuthActive) {
			const basicAuthUser = (await GenericHelpers.getConfigValue(
				'security.basicAuth.user',
			)) as string;
			if (basicAuthUser === '') {
				throw new Error('Basic auth is activated but no user got defined. Please set one!');
			}

			const basicAuthPassword = (await GenericHelpers.getConfigValue(
				'security.basicAuth.password',
			)) as string;
			if (basicAuthPassword === '') {
				throw new Error('Basic auth is activated but no password got defined. Please set one!');
			}

			const basicAuthHashEnabled = (await GenericHelpers.getConfigValue(
				'security.basicAuth.hash',
			)) as boolean;

			let validPassword: null | string = null;

			this.app.use(
				async (req: express.Request, res: express.Response, next: express.NextFunction) => {
					// Skip basic auth for a few listed endpoints or when instance owner has been setup
					if (
						authIgnoreRegex.exec(req.url) ||
						config.getEnv('userManagement.isInstanceOwnerSetUp')
					) {
						return next();
					}
					const realm = 'n8n - Editor UI';
					const basicAuthData = basicAuth(req);

					if (basicAuthData === undefined) {
						// Authorization data is missing
						return ResponseHelper.basicAuthAuthorizationError(
							res,
							realm,
							'Authorization is required!',
						);
					}

					if (basicAuthData.name === basicAuthUser) {
						if (basicAuthHashEnabled) {
							if (
								validPassword === null &&
								(await compare(basicAuthData.pass, basicAuthPassword))
							) {
								// Password is valid so save for future requests
								validPassword = basicAuthData.pass;
							}

							if (validPassword === basicAuthData.pass && validPassword !== null) {
								// Provided hash is correct
								return next();
							}
						} else if (basicAuthData.pass === basicAuthPassword) {
							// Provided password is correct
							return next();
						}
					}

					// Provided authentication data is wrong
					return ResponseHelper.basicAuthAuthorizationError(
						res,
						realm,
						'Authorization data is wrong!',
					);
				},
			);
		}

		// Check for and validate JWT if configured
		const jwtAuthActive = config.getEnv('security.jwtAuth.active');
		if (jwtAuthActive) {
			const jwtAuthHeader = (await GenericHelpers.getConfigValue(
				'security.jwtAuth.jwtHeader',
			)) as string;
			if (jwtAuthHeader === '') {
				throw new Error('JWT auth is activated but no request header was defined. Please set one!');
			}
			const jwksUri = (await GenericHelpers.getConfigValue('security.jwtAuth.jwksUri')) as string;
			if (jwksUri === '') {
				throw new Error('JWT auth is activated but no JWK Set URI was defined. Please set one!');
			}
			const jwtHeaderValuePrefix = (await GenericHelpers.getConfigValue(
				'security.jwtAuth.jwtHeaderValuePrefix',
			)) as string;
			const jwtIssuer = (await GenericHelpers.getConfigValue(
				'security.jwtAuth.jwtIssuer',
			)) as string;
			const jwtNamespace = (await GenericHelpers.getConfigValue(
				'security.jwtAuth.jwtNamespace',
			)) as string;
			const jwtAllowedTenantKey = (await GenericHelpers.getConfigValue(
				'security.jwtAuth.jwtAllowedTenantKey',
			)) as string;
			const jwtAllowedTenant = (await GenericHelpers.getConfigValue(
				'security.jwtAuth.jwtAllowedTenant',
			)) as string;

			// eslint-disable-next-line no-inner-declarations
			function isTenantAllowed(decodedToken: object): boolean {
				if (jwtNamespace === '' || jwtAllowedTenantKey === '' || jwtAllowedTenant === '') {
					return true;
				}

				for (const [k, v] of Object.entries(decodedToken)) {
					if (k === jwtNamespace) {
						for (const [kn, kv] of Object.entries(v)) {
							if (kn === jwtAllowedTenantKey && kv === jwtAllowedTenant) {
								return true;
							}
						}
					}
				}

				return false;
			}

			// eslint-disable-next-line consistent-return
			this.app.use((req: express.Request, res: express.Response, next: express.NextFunction) => {
				if (authIgnoreRegex.exec(req.url)) {
					return next();
				}

				let token = req.header(jwtAuthHeader) as string;
				if (token === undefined || token === '') {
					return ResponseHelper.jwtAuthAuthorizationError(res, 'Missing token');
				}
				if (jwtHeaderValuePrefix !== '' && token.startsWith(jwtHeaderValuePrefix)) {
					token = token.replace(`${jwtHeaderValuePrefix} `, '').trimLeft();
				}

				const jwkClient = jwks({ cache: true, jwksUri });
				// eslint-disable-next-line @typescript-eslint/ban-types
				function getKey(header: any, callback: Function) {
					jwkClient.getSigningKey(header.kid, (err: Error, key: any) => {
						// eslint-disable-next-line @typescript-eslint/no-throw-literal
						if (err) throw ResponseHelper.jwtAuthAuthorizationError(res, err.message);

						const signingKey = key.publicKey || key.rsaPublicKey;
						callback(null, signingKey);
					});
				}

				const jwtVerifyOptions: jwt.VerifyOptions = {
					issuer: jwtIssuer !== '' ? jwtIssuer : undefined,
					ignoreExpiration: false,
				};

				jwt.verify(token, getKey, jwtVerifyOptions, (err: jwt.VerifyErrors, decoded: object) => {
					if (err) {
						ResponseHelper.jwtAuthAuthorizationError(res, 'Invalid token');
					} else if (!isTenantAllowed(decoded)) {
						ResponseHelper.jwtAuthAuthorizationError(res, 'Tenant not allowed');
					} else {
						next();
					}
				});
			});
		}

		// ----------------------------------------
		// Public API
		// ----------------------------------------

		if (!config.getEnv('publicApi.disabled')) {
			const { apiRouters, apiLatestVersion } = await loadPublicApiVersions(this.publicApiEndpoint);
			this.app.use(...apiRouters);
			this.frontendSettings.publicApi.latestVersion = apiLatestVersion;
		}
		// Parse cookies for easier access
		this.app.use(cookieParser());

		// Get push connections
		this.app.use(
			async (req: express.Request, res: express.Response, next: express.NextFunction) => {
				if (req.url.indexOf(`/${this.restEndpoint}/push`) === 0) {
					if (req.query.sessionId === undefined) {
						next(new Error('The query parameter "sessionId" is missing!'));
						return;
					}

					if (isUserManagementEnabled()) {
						try {
							const authCookie = req.cookies?.[AUTH_COOKIE_NAME] ?? '';
							await resolveJwt(authCookie);
						} catch (error) {
							res.status(401).send('Unauthorized');
							return;
						}
					}

					this.push.add(req.query.sessionId as string, req, res);
					return;
				}
				next();
			},
		);

		// Compress the response data
		this.app.use(compression());

		// Make sure that each request has the "parsedUrl" parameter
		this.app.use((req: express.Request, res: express.Response, next: express.NextFunction) => {
			(req as ICustomRequest).parsedUrl = parseUrl(req);
			// @ts-ignore
			req.rawBody = Buffer.from('', 'base64');
			next();
		});

		// Support application/json type post data
		this.app.use(
			bodyParser.json({
				limit: `${this.payloadSizeMax}mb`,
				verify: (req, res, buf) => {
					// @ts-ignore
					req.rawBody = buf;
				},
			}),
		);

		// Support application/xml type post data
		this.app.use(
			// @ts-ignore
			bodyParser.xml({
				limit: `${this.payloadSizeMax}mb`,
				xmlParseOptions: {
					normalize: true, // Trim whitespace inside text nodes
					normalizeTags: true, // Transform tags to lowercase
					explicitArray: false, // Only put properties in array if length > 1
				},
				verify: (req: express.Request, res: any, buf: any) => {
					// @ts-ignore
					req.rawBody = buf;
				},
			}),
		);

		this.app.use(
			bodyParser.text({
				limit: `${this.payloadSizeMax}mb`,
				verify: (req, res, buf) => {
					// @ts-ignore
					req.rawBody = buf;
				},
			}),
		);

		// Make sure that Vue history mode works properly
		this.app.use(
			history({
				rewrites: [
					{
						from: new RegExp(
							`^/(${[
								'healthz',
								'metrics',
								'css',
								'js',
								this.restEndpoint,
								this.endpointWebhook,
								this.endpointWebhookTest,
								...(excludeEndpoints.length ? excludeEndpoints.split(':') : []),
							].join('|')})/?.*$`,
						),
						to: (context) => {
							return context.parsedUrl.pathname!.toString();
						},
					},
				],
			}),
		);

		// support application/x-www-form-urlencoded post data
		this.app.use(
			bodyParser.urlencoded({
				limit: `${this.payloadSizeMax}mb`,
				extended: false,
				verify: (req, res, buf) => {
					// @ts-ignore
					req.rawBody = buf;
				},
			}),
		);

		if (process.env.NODE_ENV !== 'production') {
			this.app.use((req: express.Request, res: express.Response, next: express.NextFunction) => {
				// Allow access also from frontend when developing
				res.header('Access-Control-Allow-Origin', 'http://localhost:8080');
				res.header('Access-Control-Allow-Credentials', 'true');
				res.header('Access-Control-Allow-Methods', 'GET, POST, OPTIONS, PUT, PATCH, DELETE');
				res.header(
					'Access-Control-Allow-Headers',
					'Origin, X-Requested-With, Content-Type, Accept, sessionid',
				);
				next();
			});
		}

		// eslint-disable-next-line consistent-return
		this.app.use((req: express.Request, res: express.Response, next: express.NextFunction) => {
			if (!Db.isInitialized) {
				const error = new ResponseHelper.ResponseError('Database is not ready!', undefined, 503);
				return ResponseHelper.sendErrorResponse(res, error);
			}

			next();
		});

		// ----------------------------------------
		// User Management
		// ----------------------------------------
		await userManagementRouter.addRoutes.apply(this, [ignoredEndpoints, this.restEndpoint]);

		this.app.use(`/${this.restEndpoint}/credentials`, credentialsController);

		// ----------------------------------------
		// Packages and nodes management
		// ----------------------------------------
		if (config.getEnv('nodes.communityPackages.enabled')) {
			this.app.use(`/${this.restEndpoint}/nodes`, nodesController);
		}

		// ----------------------------------------
		// Healthcheck
		// ----------------------------------------

		// Does very basic health check
		this.app.get('/healthz', async (req: express.Request, res: express.Response) => {
			LoggerProxy.debug('Health check started!');

			const connection = getConnectionManager().get();

			try {
				if (!connection.isConnected) {
					// Connection is not active
					throw new Error('No active database connection!');
				}
				// DB ping
				await connection.query('SELECT 1');
			} catch (err) {
				LoggerProxy.error('No Database connection!', err);
				const error = new ResponseHelper.ResponseError('No Database connection!', undefined, 503);
				return ResponseHelper.sendErrorResponse(res, error);
			}

			// Everything fine
			const responseData = {
				status: 'ok',
			};

			LoggerProxy.debug('Health check completed successfully!');

			ResponseHelper.sendSuccessResponse(res, responseData, true, 200);
		});

		// ----------------------------------------
		// Metrics
		// ----------------------------------------
		if (enableMetrics) {
			this.app.get('/metrics', async (req: express.Request, res: express.Response) => {
				const response = await register.metrics();
				res.setHeader('Content-Type', register.contentType);
				ResponseHelper.sendSuccessResponse(res, response, true, 200);
			});
		}

		// ----------------------------------------
		// Workflow
		// ----------------------------------------
		this.app.use(`/${this.restEndpoint}/workflows`, workflowsController);

		// ----------------------------------------
		// Tags
		// ----------------------------------------
		this.app.use(`/${this.restEndpoint}/tags`, tagsController);

		// Returns parameter values which normally get loaded from an external API or
		// get generated dynamically
		this.app.get(
			`/${this.restEndpoint}/node-parameter-options`,
			ResponseHelper.send(
				async (req: NodeParameterOptionsRequest): Promise<INodePropertyOptions[]> => {
					const nodeTypeAndVersion = JSON.parse(
						req.query.nodeTypeAndVersion,
					) as INodeTypeNameVersion;

					const { path, methodName } = req.query;

					const currentNodeParameters = JSON.parse(
						req.query.currentNodeParameters,
					) as INodeParameters;

					let credentials: INodeCredentials | undefined;

					if (req.query.credentials) {
						credentials = JSON.parse(req.query.credentials);
					}

					const loadDataInstance = new LoadNodeParameterOptions(
						nodeTypeAndVersion,
						NodeTypes(),
						path,
						currentNodeParameters,
						credentials,
					);

					const additionalData = await WorkflowExecuteAdditionalData.getBase(
						req.user.id,
						currentNodeParameters,
					);

					if (methodName) {
						return loadDataInstance.getOptionsViaMethodName(methodName, additionalData);
					}
					// @ts-ignore
					if (req.query.loadOptions) {
						return loadDataInstance.getOptionsViaRequestProperty(
							// @ts-ignore
							JSON.parse(req.query.loadOptions as string),
							additionalData,
						);
					}

					return [];
				},
			),
		);

		// Returns parameter values which normally get loaded from an external API or
		// get generated dynamically
		this.app.get(
			`/${this.restEndpoint}/nodes-list-search`,
			ResponseHelper.send(
				async (
					req: NodeListSearchRequest,
					res: express.Response,
				): Promise<INodeListSearchResult | undefined> => {
					const nodeTypeAndVersion = JSON.parse(
						req.query.nodeTypeAndVersion,
					) as INodeTypeNameVersion;

					const { path, methodName } = req.query;

					if (!req.query.currentNodeParameters) {
						throw new ResponseError('Parameter currentNodeParameters is required.', undefined, 400);
					}

					const currentNodeParameters = JSON.parse(
						req.query.currentNodeParameters,
					) as INodeParameters;

					let credentials: INodeCredentials | undefined;

					if (req.query.credentials) {
						credentials = JSON.parse(req.query.credentials);
					}

					const listSearchInstance = new LoadNodeListSearch(
						nodeTypeAndVersion,
						NodeTypes(),
						path,
						currentNodeParameters,
						credentials,
					);

					const additionalData = await WorkflowExecuteAdditionalData.getBase(
						req.user.id,
						currentNodeParameters,
					);

					if (methodName) {
						return listSearchInstance.getOptionsViaMethodName(
							methodName,
							additionalData,
							req.query.filter,
							req.query.paginationToken,
						);
					}

					throw new ResponseError('Parameter methodName is required.', undefined, 400);
				},
			),
		);

		// Returns all the node-types
		this.app.get(
			`/${this.restEndpoint}/node-types`,
			ResponseHelper.send(
				async (req: express.Request, res: express.Response): Promise<INodeTypeDescription[]> => {
					const returnData: INodeTypeDescription[] = [];
					const onlyLatest = req.query.onlyLatest === 'true';

					const nodeTypes = NodeTypes();
					const allNodes = nodeTypes.getAll();

					const getNodeDescription = (nodeType: INodeType): INodeTypeDescription => {
						const nodeInfo: INodeTypeDescription = { ...nodeType.description };
						if (req.query.includeProperties !== 'true') {
							// @ts-ignore
							delete nodeInfo.properties;
						}
						return nodeInfo;
					};

					if (onlyLatest) {
						allNodes.forEach((nodeData) => {
							const nodeType = NodeHelpers.getVersionedNodeType(nodeData);
							const nodeInfo: INodeTypeDescription = getNodeDescription(nodeType);
							returnData.push(nodeInfo);
						});
					} else {
						allNodes.forEach((nodeData) => {
							const allNodeTypes = NodeHelpers.getVersionedNodeTypeAll(nodeData);
							allNodeTypes.forEach((element) => {
								const nodeInfo: INodeTypeDescription = getNodeDescription(element);
								returnData.push(nodeInfo);
							});
						});
					}

					return returnData;
				},
			),
		);

		this.app.get(
			`/${this.restEndpoint}/credential-translation`,
			ResponseHelper.send(
				async (
					req: express.Request & { query: { credentialType: string } },
					res: express.Response,
				): Promise<object | null> => {
					const translationPath = getCredentialTranslationPath({
						locale: this.frontendSettings.defaultLocale,
						credentialType: req.query.credentialType,
					});

					try {
						return require(translationPath);
					} catch (error) {
						return null;
					}
				},
			),
		);

		// Returns node information based on node names and versions
		this.app.get(
			`/${this.restEndpoint}/node-translation-headers`,
			ResponseHelper.send(
				async (req: express.Request, res: express.Response): Promise<object | void> => {
					const packagesPath = pathJoin(__dirname, '..', '..', '..');
					const headersPath = pathJoin(packagesPath, 'nodes-base', 'dist', 'nodes', 'headers');

					try {
						await promises.access(`${headersPath}.js`);
					} catch (_) {
						return; // no headers available
					}

					try {
						return require(headersPath);
					} catch (error) {
						res.status(500).send('Failed to load headers file');
					}
				},
			),
		);

		// ----------------------------------------
		// Node-Types
		// ----------------------------------------

		this.app.use(`/${this.restEndpoint}/node-types`, nodeTypesController);

		// Returns the node icon
		this.app.get(
			[
				`/${this.restEndpoint}/node-icon/:nodeType`,
				`/${this.restEndpoint}/node-icon/:scope/:nodeType`,
			],
			async (req: express.Request, res: express.Response): Promise<void> => {
				try {
					const nodeTypeName = `${req.params.scope ? `${req.params.scope}/` : ''}${
						req.params.nodeType
					}`;

					const nodeTypes = NodeTypes();
					const nodeType = nodeTypes.getByNameAndVersion(nodeTypeName);

					if (nodeType === undefined) {
						res.status(404).send('The nodeType is not known.');
						return;
					}

					if (nodeType.description.icon === undefined) {
						res.status(404).send('No icon found for node.');
						return;
					}

					if (!nodeType.description.icon.startsWith('file:')) {
						res.status(404).send('Node does not have a file icon.');
						return;
					}

					const filepath = nodeType.description.icon.substr(5);

					const maxAge = 7 * 24 * 60 * 60 * 1000; // 7 days
					res.setHeader('Cache-control', `private max-age=${maxAge}`);

					res.sendFile(filepath);
				} catch (error) {
					// Error response
					return ResponseHelper.sendErrorResponse(res, error);
				}
			},
		);

		// ----------------------------------------
		// Active Workflows
		// ----------------------------------------

		// Returns the active workflow ids
		this.app.get(
			`/${this.restEndpoint}/active`,
			ResponseHelper.send(async (req: WorkflowRequest.GetAllActive) => {
				const activeWorkflows = await this.activeWorkflowRunner.getActiveWorkflows(req.user);

				return activeWorkflows.map(({ id }) => id.toString());
			}),
		);

		// Returns if the workflow with the given id had any activation errors
		this.app.get(
			`/${this.restEndpoint}/active/error/:id`,
			ResponseHelper.send(async (req: WorkflowRequest.GetAllActivationErrors) => {
				const { id: workflowId } = req.params;

				const shared = await Db.collections.SharedWorkflow.findOne({
					relations: ['workflow'],
					where: whereClause({
						user: req.user,
						entityType: 'workflow',
						entityId: workflowId,
					}),
				});

				if (!shared) {
					LoggerProxy.info('User attempted to access workflow errors without permissions', {
						workflowId,
						userId: req.user.id,
					});

					throw new ResponseHelper.ResponseError(
						`Workflow with ID "${workflowId}" could not be found.`,
						undefined,
						400,
					);
				}

				return this.activeWorkflowRunner.getActivationError(workflowId);
			}),
		);

		// ----------------------------------------
		// Credential-Types
		// ----------------------------------------

		// Returns all the credential types which are defined in the loaded n8n-modules
		this.app.get(
			`/${this.restEndpoint}/credential-types`,
			ResponseHelper.send(
				async (req: express.Request, res: express.Response): Promise<ICredentialType[]> => {
					const returnData: ICredentialType[] = [];

					const credentialTypes = CredentialTypes();

					credentialTypes.getAll().forEach((credentialData) => {
						returnData.push(credentialData);
					});

					return returnData;
				},
			),
		);

		this.app.get(
			`/${this.restEndpoint}/credential-icon/:credentialType`,
			async (req: express.Request, res: express.Response): Promise<void> => {
				try {
					const credentialName = req.params.credentialType;

					const credentialType = CredentialTypes().getByName(credentialName);

					if (credentialType === undefined) {
						res.status(404).send('The credentialType is not known.');
						return;
					}

					if (credentialType.icon === undefined) {
						res.status(404).send('No icon found for credential.');
						return;
					}

					if (!credentialType.icon.startsWith('file:')) {
						res.status(404).send('Credential does not have a file icon.');
						return;
					}

					const filepath = credentialType.icon.substr(5);

					const maxAge = 7 * 24 * 60 * 60 * 1000; // 7 days
					res.setHeader('Cache-control', `private max-age=${maxAge}`);

					res.sendFile(filepath);
				} catch (error) {
					// Error response
					return ResponseHelper.sendErrorResponse(res, error);
				}
			},
		);

		// ----------------------------------------
		// OAuth1-Credential/Auth
		// ----------------------------------------

		// Authorize OAuth Data
		this.app.get(
			`/${this.restEndpoint}/oauth1-credential/auth`,
			ResponseHelper.send(async (req: OAuthRequest.OAuth1Credential.Auth): Promise<string> => {
				const { id: credentialId } = req.query;

				if (!credentialId) {
					LoggerProxy.error('OAuth1 credential authorization failed due to missing credential ID');
					throw new ResponseHelper.ResponseError(
						'Required credential ID is missing',
						undefined,
						400,
					);
				}

				const credential = await getCredentialForUser(credentialId, req.user);

				if (!credential) {
					LoggerProxy.error(
						'OAuth1 credential authorization failed because the current user does not have the correct permissions',
						{ userId: req.user.id },
					);
					throw new ResponseHelper.ResponseError(
						RESPONSE_ERROR_MESSAGES.NO_CREDENTIAL,
						undefined,
						404,
					);
				}

				let encryptionKey: string;
				try {
					encryptionKey = await UserSettings.getEncryptionKey();
				} catch (error) {
					throw new ResponseHelper.ResponseError(error.message, undefined, 500);
				}

				const mode: WorkflowExecuteMode = 'internal';
				const timezone = config.getEnv('generic.timezone');
				const credentialsHelper = new CredentialsHelper(encryptionKey);
				const decryptedDataOriginal = await credentialsHelper.getDecrypted(
					credential as INodeCredentialsDetails,
					credential.type,
					mode,
					timezone,
					true,
				);

				const oauthCredentials = credentialsHelper.applyDefaultsAndOverwrites(
					decryptedDataOriginal,
					credential.type,
					mode,
					timezone,
				);

				const signatureMethod = _.get(oauthCredentials, 'signatureMethod') as string;

				const oAuthOptions: clientOAuth1.Options = {
					consumer: {
						key: _.get(oauthCredentials, 'consumerKey') as string,
						secret: _.get(oauthCredentials, 'consumerSecret') as string,
					},
					signature_method: signatureMethod,
					// eslint-disable-next-line @typescript-eslint/naming-convention
					hash_function(base, key) {
						const algorithm = signatureMethod === 'HMAC-SHA1' ? 'sha1' : 'sha256';
						return createHmac(algorithm, key).update(base).digest('base64');
					},
				};

				const oauthRequestData = {
					oauth_callback: `${WebhookHelpers.getWebhookBaseUrl()}${
						this.restEndpoint
					}/oauth1-credential/callback?cid=${credentialId}`,
				};

				await this.externalHooks.run('oauth1.authenticate', [oAuthOptions, oauthRequestData]);

				// eslint-disable-next-line new-cap
				const oauth = new clientOAuth1(oAuthOptions);

				const options: RequestOptions = {
					method: 'POST',
					url: _.get(oauthCredentials, 'requestTokenUrl') as string,
					data: oauthRequestData,
				};

				const data = oauth.toHeader(oauth.authorize(options));

				// @ts-ignore
				options.headers = data;

				const { data: response } = await axios.request(options as Partial<AxiosRequestConfig>);

				// Response comes as x-www-form-urlencoded string so convert it to JSON

				const paramsParser = new URLSearchParams(response);

				const responseJson = Object.fromEntries(paramsParser.entries());

				const returnUri = `${_.get(oauthCredentials, 'authUrl')}?oauth_token=${
					responseJson.oauth_token
				}`;

				// Encrypt the data
				const credentials = new Credentials(
					credential as INodeCredentialsDetails,
					credential.type,
					credential.nodesAccess,
				);

				credentials.setData(decryptedDataOriginal, encryptionKey);
				const newCredentialsData = credentials.getDataToSave() as unknown as ICredentialsDb;

				// Add special database related data
				newCredentialsData.updatedAt = this.getCurrentDate();

				// Update the credentials in DB
				await Db.collections.Credentials.update(credentialId, newCredentialsData);

				LoggerProxy.verbose('OAuth1 authorization successful for new credential', {
					userId: req.user.id,
					credentialId,
				});

				return returnUri;
			}),
		);

		// Verify and store app code. Generate access tokens and store for respective credential.
		this.app.get(
			`/${this.restEndpoint}/oauth1-credential/callback`,
			async (req: OAuthRequest.OAuth1Credential.Callback, res: express.Response) => {
				try {
					const { oauth_verifier, oauth_token, cid: credentialId } = req.query;

					if (!oauth_verifier || !oauth_token) {
						const errorResponse = new ResponseHelper.ResponseError(
							`Insufficient parameters for OAuth1 callback. Received following query parameters: ${JSON.stringify(
								req.query,
							)}`,
							undefined,
							503,
						);
						LoggerProxy.error(
							'OAuth1 callback failed because of insufficient parameters received',
							{
								userId: req.user?.id,
								credentialId,
							},
						);
						return ResponseHelper.sendErrorResponse(res, errorResponse);
					}

					const credential = await getCredentialWithoutUser(credentialId);

					if (!credential) {
						LoggerProxy.error('OAuth1 callback failed because of insufficient user permissions', {
							userId: req.user?.id,
							credentialId,
						});
						const errorResponse = new ResponseHelper.ResponseError(
							RESPONSE_ERROR_MESSAGES.NO_CREDENTIAL,
							undefined,
							404,
						);
						return ResponseHelper.sendErrorResponse(res, errorResponse);
					}

					let encryptionKey: string;
					try {
						encryptionKey = await UserSettings.getEncryptionKey();
					} catch (error) {
						throw new ResponseHelper.ResponseError(error.message, undefined, 500);
					}

					const mode: WorkflowExecuteMode = 'internal';
					const timezone = config.getEnv('generic.timezone');
					const credentialsHelper = new CredentialsHelper(encryptionKey);
					const decryptedDataOriginal = await credentialsHelper.getDecrypted(
						credential as INodeCredentialsDetails,
						credential.type,
						mode,
						timezone,
						true,
					);
					const oauthCredentials = credentialsHelper.applyDefaultsAndOverwrites(
						decryptedDataOriginal,
						credential.type,
						mode,
						timezone,
					);

					const options: AxiosRequestConfig = {
						method: 'POST',
						url: _.get(oauthCredentials, 'accessTokenUrl') as string,
						params: {
							oauth_token,
							oauth_verifier,
						},
					};

					let oauthToken;

					try {
						oauthToken = await axios.request(options);
					} catch (error) {
						LoggerProxy.error('Unable to fetch tokens for OAuth1 callback', {
							userId: req.user?.id,
							credentialId,
						});
						const errorResponse = new ResponseHelper.ResponseError(
							'Unable to get access tokens!',
							undefined,
							404,
						);
						return ResponseHelper.sendErrorResponse(res, errorResponse);
					}

					// Response comes as x-www-form-urlencoded string so convert it to JSON

					const paramParser = new URLSearchParams(oauthToken.data);

					const oauthTokenJson = Object.fromEntries(paramParser.entries());

					decryptedDataOriginal.oauthTokenData = oauthTokenJson;

					const credentials = new Credentials(
						credential as INodeCredentialsDetails,
						credential.type,
						credential.nodesAccess,
					);
					credentials.setData(decryptedDataOriginal, encryptionKey);
					const newCredentialsData = credentials.getDataToSave() as unknown as ICredentialsDb;
					// Add special database related data
					newCredentialsData.updatedAt = this.getCurrentDate();
					// Save the credentials in DB
					await Db.collections.Credentials.update(credentialId, newCredentialsData);

					LoggerProxy.verbose('OAuth1 callback successful for new credential', {
						userId: req.user?.id,
						credentialId,
					});
					res.sendFile(pathResolve(__dirname, '../../templates/oauth-callback.html'));
				} catch (error) {
					LoggerProxy.error('OAuth1 callback failed because of insufficient user permissions', {
						userId: req.user?.id,
						credentialId: req.query.cid,
					});
					// Error response
					return ResponseHelper.sendErrorResponse(res, error);
				}
			},
		);

		// ----------------------------------------
		// OAuth2-Credential
		// ----------------------------------------

		this.app.use(`/${this.restEndpoint}/oauth2-credential`, oauth2CredentialController);

		// ----------------------------------------
		// Executions
		// ----------------------------------------

		this.app.use(`/${this.restEndpoint}/executions`, executionsController);

		// ----------------------------------------
		// Executing Workflows
		// ----------------------------------------

		// Returns all the currently working executions
		this.app.get(
			`/${this.restEndpoint}/executions-current`,
			ResponseHelper.send(
				async (req: ExecutionRequest.GetAllCurrent): Promise<IExecutionsSummary[]> => {
					if (config.getEnv('executions.mode') === 'queue') {
						const currentJobs = await Queue.getInstance().getJobs(['active', 'waiting']);

						const currentlyRunningQueueIds = currentJobs.map((job) => job.data.executionId);

						const currentlyRunningManualExecutions =
							this.activeExecutionsInstance.getActiveExecutions();
						const manualExecutionIds = currentlyRunningManualExecutions.map(
							(execution) => execution.id,
						);

						const currentlyRunningExecutionIds =
							currentlyRunningQueueIds.concat(manualExecutionIds);

						if (!currentlyRunningExecutionIds.length) return [];

						const findOptions: FindManyOptions<IExecutionFlattedDb> = {
							select: ['id', 'workflowId', 'mode', 'retryOf', 'startedAt'],
							order: { id: 'DESC' },
							where: {
								id: In(currentlyRunningExecutionIds),
							},
						};

						const sharedWorkflowIds = await getSharedWorkflowIds(req.user);

						if (!sharedWorkflowIds.length) return [];

						if (req.query.filter) {
							const { workflowId } = JSON.parse(req.query.filter);
							if (workflowId && sharedWorkflowIds.includes(workflowId)) {
								Object.assign(findOptions.where!, { workflowId });
							}
						} else {
							Object.assign(findOptions.where!, { workflowId: In(sharedWorkflowIds) });
						}

						const executions = await Db.collections.Execution.find(findOptions);

						if (!executions.length) return [];

						return executions.map((execution) => {
							return {
								id: execution.id,
								workflowId: execution.workflowId,
								mode: execution.mode,
								retryOf: execution.retryOf !== null ? execution.retryOf : undefined,
								startedAt: new Date(execution.startedAt),
							} as IExecutionsSummary;
						});
					}

					const executingWorkflows = this.activeExecutionsInstance.getActiveExecutions();

					const returnData: IExecutionsSummary[] = [];

					const filter = req.query.filter ? JSON.parse(req.query.filter) : {};

					const sharedWorkflowIds = await getSharedWorkflowIds(req.user).then((ids) =>
						ids.map((id) => id.toString()),
					);

					for (const data of executingWorkflows) {
						if (
							(filter.workflowId !== undefined && filter.workflowId !== data.workflowId) ||
							(data.workflowId !== undefined &&
								!sharedWorkflowIds.includes(data.workflowId.toString()))
						) {
							continue;
						}

						returnData.push({
							id: data.id.toString(),
							workflowId: data.workflowId === undefined ? '' : data.workflowId.toString(),
							mode: data.mode,
							retryOf: data.retryOf,
							startedAt: new Date(data.startedAt),
						});
					}

					returnData.sort((a, b) => parseInt(b.id, 10) - parseInt(a.id, 10));

					return returnData;
				},
			),
		);

		// Forces the execution to stop
		this.app.post(
			`/${this.restEndpoint}/executions-current/:id/stop`,
			ResponseHelper.send(async (req: ExecutionRequest.Stop): Promise<IExecutionsStopData> => {
				const { id: executionId } = req.params;

				const sharedWorkflowIds = await getSharedWorkflowIds(req.user);

				if (!sharedWorkflowIds.length) {
					throw new ResponseHelper.ResponseError('Execution not found', undefined, 404);
				}

				const execution = await Db.collections.Execution.findOne({
					where: {
						id: executionId,
						workflowId: In(sharedWorkflowIds),
					},
				});

				if (!execution) {
					throw new ResponseHelper.ResponseError('Execution not found', undefined, 404);
				}

				if (config.getEnv('executions.mode') === 'queue') {
					// Manual executions should still be stoppable, so
					// try notifying the `activeExecutions` to stop it.
					const result = await this.activeExecutionsInstance.stopExecution(req.params.id);

					if (result === undefined) {
						// If active execution could not be found check if it is a waiting one
						try {
							return await this.waitTracker.stopExecution(req.params.id);
						} catch (error) {
							// Ignore, if it errors as then it is probably a currently running
							// execution
						}
					} else {
						return {
							mode: result.mode,
							startedAt: new Date(result.startedAt),
							stoppedAt: result.stoppedAt ? new Date(result.stoppedAt) : undefined,
							finished: result.finished,
						} as IExecutionsStopData;
					}

					const currentJobs = await Queue.getInstance().getJobs(['active', 'waiting']);

					const job = currentJobs.find((job) => job.data.executionId.toString() === req.params.id);

					if (!job) {
						throw new Error(`Could not stop "${req.params.id}" as it is no longer in queue.`);
					} else {
						await Queue.getInstance().stopJob(job);
					}

					const executionDb = (await Db.collections.Execution.findOne(
						req.params.id,
					)) as IExecutionFlattedDb;
					const fullExecutionData = ResponseHelper.unflattenExecutionData(executionDb);

					const returnData: IExecutionsStopData = {
						mode: fullExecutionData.mode,
						startedAt: new Date(fullExecutionData.startedAt),
						stoppedAt: fullExecutionData.stoppedAt
							? new Date(fullExecutionData.stoppedAt)
							: undefined,
						finished: fullExecutionData.finished,
					};

					return returnData;
				}

				// Stop the execution and wait till it is done and we got the data
				const result = await this.activeExecutionsInstance.stopExecution(executionId);

				let returnData: IExecutionsStopData;
				if (result === undefined) {
					// If active execution could not be found check if it is a waiting one
					returnData = await this.waitTracker.stopExecution(executionId);
				} else {
					returnData = {
						mode: result.mode,
						startedAt: new Date(result.startedAt),
						stoppedAt: result.stoppedAt ? new Date(result.stoppedAt) : undefined,
						finished: result.finished,
					};
				}

				return returnData;
			}),
		);

		// Removes a test webhook
		this.app.delete(
			`/${this.restEndpoint}/test-webhook/:id`,
			ResponseHelper.send(async (req: express.Request, res: express.Response): Promise<boolean> => {
				// TODO UM: check if this needs validation with user management.
				const workflowId = req.params.id;
				return this.testWebhooks.cancelTestWebhook(workflowId);
			}),
		);

		// ----------------------------------------
		// Options
		// ----------------------------------------

		// Returns all the available timezones
		this.app.get(
			`/${this.restEndpoint}/options/timezones`,
			ResponseHelper.send(async (req: express.Request, res: express.Response): Promise<object> => {
				return timezones;
			}),
		);

		// ----------------------------------------
		// Binary data
		// ----------------------------------------

		// Returns binary buffer
		this.app.get(
			`/${this.restEndpoint}/data/:path`,
			ResponseHelper.send(async (req: express.Request, res: express.Response): Promise<string> => {
				// TODO UM: check if this needs permission check for UM
				const dataPath = req.params.path;
				return BinaryDataManager.getInstance()
					.retrieveBinaryDataByIdentifier(dataPath)
					.then((buffer: Buffer) => {
						return buffer.toString('base64');
					});
			}),
		);

		// ----------------------------------------
		// Settings
		// ----------------------------------------

		// Returns the current settings for the UI
		this.app.get(
			`/${this.restEndpoint}/settings`,
			ResponseHelper.send(
				async (req: express.Request, res: express.Response): Promise<IN8nUISettings> => {
					void InternalHooksManager.getInstance().onFrontendSettingsAPI(
						req.headers.sessionid as string,
					);

					return this.getSettingsForFrontend();
				},
			),
		);

		// ----------------------------------------
		// Webhooks
		// ----------------------------------------

		if (!config.getEnv('endpoints.disableProductionWebhooksOnMainProcess')) {
			WebhookServer.registerProductionWebhooks.apply(this);
		}

		// Register all webhook requests (test for UI)
		this.app.all(
			`/${this.endpointWebhookTest}/*`,
			async (req: express.Request, res: express.Response) => {
				// Cut away the "/webhook-test/" to get the registered part of the url
				const requestUrl = (req as ICustomRequest).parsedUrl!.pathname!.slice(
					this.endpointWebhookTest.length + 2,
				);

				const method = req.method.toUpperCase() as WebhookHttpMethod;

				if (method === 'OPTIONS') {
					let allowedMethods: string[];
					try {
						allowedMethods = await this.testWebhooks.getWebhookMethods(requestUrl);
						allowedMethods.push('OPTIONS');

						// Add custom "Allow" header to satisfy OPTIONS response.
						res.append('Allow', allowedMethods);
					} catch (error) {
						ResponseHelper.sendErrorResponse(res, error);
						return;
					}

					res.header('Access-Control-Allow-Origin', '*');

					ResponseHelper.sendSuccessResponse(res, {}, true, 204);
					return;
				}

				if (!WEBHOOK_METHODS.includes(method)) {
					ResponseHelper.sendErrorResponse(
						res,
						new Error(`The method ${method} is not supported.`),
					);
					return;
				}

				let response;
				try {
					response = await this.testWebhooks.callTestWebhook(method, requestUrl, req, res);
				} catch (error) {
					ResponseHelper.sendErrorResponse(res, error);
					return;
				}

				if (response.noWebhookResponse === true) {
					// Nothing else to do as the response got already sent
					return;
				}

				ResponseHelper.sendSuccessResponse(
					res,
					response.data,
					true,
					response.responseCode,
					response.headers,
				);
			},
		);

		if (this.endpointPresetCredentials !== '') {
			// POST endpoint to set preset credentials
			this.app.post(
				`/${this.endpointPresetCredentials}`,
				async (req: express.Request, res: express.Response) => {
					if (!this.presetCredentialsLoaded) {
						const body = req.body as ICredentialsOverwrite;

						if (req.headers['content-type'] !== 'application/json') {
							ResponseHelper.sendErrorResponse(
								res,
								new Error(
									'Body must be a valid JSON, make sure the content-type is application/json',
								),
							);
							return;
						}

						const credentialsOverwrites = CredentialsOverwrites();

						await credentialsOverwrites.init(body);

						this.presetCredentialsLoaded = true;

						ResponseHelper.sendSuccessResponse(res, { success: true }, true, 200);
					} else {
						ResponseHelper.sendErrorResponse(res, new Error('Preset credentials can be set once'));
					}
				},
			);
		}

		if (!config.getEnv('endpoints.disableUi')) {
			// Read the index file and replace the path placeholder
			const editorUiPath = require.resolve('n8n-editor-ui');
			const filePath = pathJoin(pathDirname(editorUiPath), 'dist', 'index.html');
			const n8nPath = config.getEnv('path');

			let readIndexFile = readFileSync(filePath, 'utf8');
			readIndexFile = readIndexFile.replace(/\/%BASE_PATH%\//g, n8nPath);
			readIndexFile = readIndexFile.replace(/\/favicon.ico/g, `${n8nPath}favicon.ico`);

			const hooksUrls = config.getEnv('externalFrontendHooksUrls');

			let scriptsString = '';

			if (hooksUrls) {
				scriptsString = hooksUrls.split(';').reduce((acc, curr) => {
					return `${acc}<script src="${curr}"></script>`;
				}, '');
			}

			if (this.frontendSettings.telemetry.enabled) {
				const phLoadingScript = telemetryScripts.createPostHogLoadingScript({
					apiKey: config.getEnv('diagnostics.config.posthog.apiKey'),
					apiHost: config.getEnv('diagnostics.config.posthog.apiHost'),
					autocapture: false,
					disableSessionRecording: config.getEnv(
						'diagnostics.config.posthog.disableSessionRecording',
					),
					debug: config.getEnv('logs.level') === 'debug',
				});

				scriptsString += phLoadingScript;
			}

			const firstLinkedScriptSegment = '<link href="/js/';
			readIndexFile = readIndexFile.replace(
				firstLinkedScriptSegment,
				scriptsString + firstLinkedScriptSegment,
			);

			// Serve the altered index.html file separately
			this.app.get(`/index.html`, async (req: express.Request, res: express.Response) => {
				res.send(readIndexFile);
			});

			// Serve the website
			this.app.use(
				'/',
				express.static(pathJoin(pathDirname(editorUiPath), 'dist'), {
					index: 'index.html',
					setHeaders: (res, path) => {
						if (res.req && res.req.url === '/index.html') {
							// Set last modified date manually to n8n start time so
							// that it hopefully refreshes the page when a new version
							// got used
							res.setHeader('Last-Modified', startTime);
						}
					},
				}),
			);
		}
		const startTime = new Date().toUTCString();
	}
}

export async function start(): Promise<void> {
	const PORT = config.getEnv('port');
	const ADDRESS = config.getEnv('listen_address');

	const app = new App();

	await app.config();

	let server;

	if (app.protocol === 'https' && app.sslKey && app.sslCert) {
		const https = require('https');
		const privateKey = readFileSync(app.sslKey, 'utf8');
		const cert = readFileSync(app.sslCert, 'utf8');
		const credentials = { key: privateKey, cert };
		server = https.createServer(credentials, app.app);
	} else {
		const http = require('http');
		server = http.createServer(app.app);
	}

	server.listen(PORT, ADDRESS, async () => {
		const versions = await GenericHelpers.getVersions();
		console.log(`n8n ready on ${ADDRESS}, port ${PORT}`);
		console.log(`Version: ${versions.cli}`);

		const defaultLocale = config.getEnv('defaultLocale');

		if (defaultLocale !== 'en') {
			console.log(`Locale: ${defaultLocale}`);
		}

		await app.externalHooks.run('n8n.ready', [app, config]);
		const cpus = os.cpus();
		const binaryDataConfig = config.getEnv('binaryDataManager');
		const diagnosticInfo: IDiagnosticInfo = {
			basicAuthActive: config.getEnv('security.basicAuth.active'),
			databaseType: (await GenericHelpers.getConfigValue('database.type')) as DatabaseType,
			disableProductionWebhooksOnMainProcess: config.getEnv(
				'endpoints.disableProductionWebhooksOnMainProcess',
			),
			notificationsEnabled: config.getEnv('versionNotifications.enabled'),
			versionCli: versions.cli,
			systemInfo: {
				os: {
					type: os.type(),
					version: os.version(),
				},
				memory: os.totalmem() / 1024,
				cpus: {
					count: cpus.length,
					model: cpus[0].model,
					speed: cpus[0].speed,
				},
			},
			executionVariables: {
				executions_process: config.getEnv('executions.process'),
				executions_mode: config.getEnv('executions.mode'),
				executions_timeout: config.getEnv('executions.timeout'),
				executions_timeout_max: config.getEnv('executions.maxTimeout'),
				executions_data_save_on_error: config.getEnv('executions.saveDataOnError'),
				executions_data_save_on_success: config.getEnv('executions.saveDataOnSuccess'),
				executions_data_save_on_progress: config.getEnv('executions.saveExecutionProgress'),
				executions_data_save_manual_executions: config.getEnv(
					'executions.saveDataManualExecutions',
				),
				executions_data_prune: config.getEnv('executions.pruneData'),
				executions_data_max_age: config.getEnv('executions.pruneDataMaxAge'),
				executions_data_prune_timeout: config.getEnv('executions.pruneDataTimeout'),
			},
			deploymentType: config.getEnv('deployment.type'),
			binaryDataMode: binaryDataConfig.mode,
			n8n_multi_user_allowed: isUserManagementEnabled(),
			smtp_set_up: config.getEnv('userManagement.emails.mode') === 'smtp',
		};

		void Db.collections
			.Workflow!.findOne({
				select: ['createdAt'],
				order: { createdAt: 'ASC' },
			})
			.then(async (workflow) =>
				InternalHooksManager.getInstance().onServerStarted(diagnosticInfo, workflow?.createdAt),
			);
	});

	server.on('error', (error: Error & { code: string }) => {
		if (error.code === 'EADDRINUSE') {
			console.log(
				`n8n's port ${PORT} is already in use. Do you have another instance of n8n running already?`,
			);
			process.exit(1);
		}
	});
}<|MERGE_RESOLUTION|>--- conflicted
+++ resolved
@@ -323,14 +323,12 @@
 				type: config.getEnv('deployment.type'),
 			},
 			isNpmAvailable: false,
-<<<<<<< HEAD
 			allowedModules: {
 				builtIn: process.env.NODE_FUNCTION_ALLOW_BUILTIN,
 				external: process.env.NODE_FUNCTION_ALLOW_EXTERNAL,
-=======
+			};
 			enterprise: {
 				sharing: false,
->>>>>>> 81ea20b0
 			},
 		};
 	}
