import { exec as callbackExec } from 'child_process';
import { promisify } from 'util';

import { UserSettings } from 'n8n-core';
import { Connection, ConnectionOptions, createConnection, getConnection } from 'typeorm';

import config from '../../../config';
import { DatabaseType, Db, ICredentialsDb } from '../../../src';
import { createCredentialsFromCredentialsEntity } from '../../../src/CredentialsHelper';
import { entities } from '../../../src/databases/entities';
import { CredentialsEntity } from '../../../src/databases/entities/CredentialsEntity';
import { mysqlMigrations } from '../../../src/databases/migrations/mysqldb';
import { postgresMigrations } from '../../../src/databases/migrations/postgresdb';
import { sqliteMigrations } from '../../../src/databases/migrations/sqlite';
import { hashPassword } from '../../../src/UserManagement/UserManagementHelper';
import {
	BOOTSTRAP_MYSQL_CONNECTION_NAME,
	BOOTSTRAP_POSTGRES_CONNECTION_NAME,
	DB_INITIALIZATION_TIMEOUT,
	MAPPING_TABLES,
	MAPPING_TABLES_TO_CLEAR,
} from './constants';
<<<<<<< HEAD
import { randomApiKey, randomEmail, randomName, randomString, randomValidPassword } from './random';
import { utils } from './utils';
=======
import {
	randomApiKey,
	randomCredentialPayload,
	randomEmail,
	randomName,
	randomString,
	randomValidPassword,
} from './random';
import { categorize, getPostgresSchemaSection } from './utils';
>>>>>>> ba534cd7

import { ExecutionEntity } from '../../../src/databases/entities/ExecutionEntity';
import { InstalledNodes } from '../../../src/databases/entities/InstalledNodes';
import { InstalledPackages } from '../../../src/databases/entities/InstalledPackages';
import type { Role } from '../../../src/databases/entities/Role';
import { TagEntity } from '../../../src/databases/entities/TagEntity';
import { User } from '../../../src/databases/entities/User';
import { WorkflowEntity } from '../../../src/databases/entities/WorkflowEntity';
import type {
	CollectionName,
	CredentialPayload,
	InstalledNodePayload,
	InstalledPackagePayload,
	MappingName,
} from './types';

const exec = promisify(callbackExec);

/**
 * Initialize one test DB per suite run, with bootstrap connection if needed.
 */
export async function init() {
	const dbType = config.getEnv('database.type');

	if (dbType === 'sqlite') {
		jest.setTimeout(DB_INITIALIZATION_TIMEOUT);

		// no bootstrap connection required
		const testDbName = `n8n_test_sqlite_${randomString(6, 10)}_${Date.now()}`;
		await Db.init(getSqliteOptions({ name: testDbName }));
		await getConnection(testDbName).runMigrations({ transaction: 'none' });

		return { testDbName };
	}

	if (dbType === 'postgresdb') {
		jest.setTimeout(DB_INITIALIZATION_TIMEOUT);

		let bootstrapPostgres;
		const pgOptions = getBootstrapPostgresOptions();

		try {
			bootstrapPostgres = await createConnection(pgOptions);
		} catch (error) {
			const pgConfig = utils.getPostgresSchemaSection();

			if (!pgConfig) throw new Error("Failed to find config schema section for 'postgresdb'");

			const message = [
				"ERROR: Failed to connect to Postgres default DB 'postgres'",
				'Please review your Postgres connection options:',
				`host: ${pgOptions.host} | port: ${pgOptions.port} | schema: ${pgOptions.schema} | username: ${pgOptions.username} | password: ${pgOptions.password}`,
				'Fix by setting correct values via environment variables:',
				`${pgConfig.host.env} | ${pgConfig.port.env} | ${pgConfig.schema.env} | ${pgConfig.user.env} | ${pgConfig.password.env}`,
				'Otherwise, make sure your Postgres server is running.',
			].join('\n');

			console.error(message);

			process.exit(1);
		}

		const testDbName = `pg_${randomString(6, 10)}_${Date.now()}_n8n_test`;
		await bootstrapPostgres.query(`CREATE DATABASE ${testDbName};`);

		try {
			const schema = config.getEnv('database.postgresdb.schema');
			await exec(`psql -d ${testDbName} -c "CREATE SCHEMA IF NOT EXISTS ${schema}";`);
		} catch (error) {
			if (error instanceof Error && error.message.includes('command not found')) {
				console.error(
					'psql command not found. Make sure psql is installed and added to your PATH.',
				);
			}
			process.exit(1);
		}

		await Db.init(getPostgresOptions({ name: testDbName }));

		return { testDbName };
	}

	if (dbType === 'mysqldb') {
		// initialization timeout in test/setup.ts

		const bootstrapMysql = await createConnection(getBootstrapMySqlOptions());

		const testDbName = `mysql_${randomString(6, 10)}_${Date.now()}_n8n_test`;
		await bootstrapMysql.query(`CREATE DATABASE ${testDbName};`);

		await Db.init(getMySqlOptions({ name: testDbName }));

		return { testDbName };
	}

	throw new Error(`Unrecognized DB type: ${dbType}`);
}

/**
 * Drop test DB, closing bootstrap connection if existing.
 */
export async function terminate(testDbName: string) {
	const dbType = config.getEnv('database.type');

	if (dbType === 'sqlite') {
		await getConnection(testDbName).close();
	}

	if (dbType === 'postgresdb') {
		await getConnection(testDbName).close();

		const bootstrapPostgres = getConnection(BOOTSTRAP_POSTGRES_CONNECTION_NAME);
		await bootstrapPostgres.query(`DROP DATABASE ${testDbName}`);
		await bootstrapPostgres.close();
	}

	if (dbType === 'mysqldb') {
		await getConnection(testDbName).close();

		const bootstrapMySql = getConnection(BOOTSTRAP_MYSQL_CONNECTION_NAME);
		await bootstrapMySql.query(`DROP DATABASE ${testDbName}`);
		await bootstrapMySql.close();
	}
}

async function truncateMappingTables(
	dbType: DatabaseType,
	collections: Array<CollectionName>,
	testDb: Connection,
) {
	const mappingTables = collections.reduce<string[]>((acc, collection) => {
		const found = MAPPING_TABLES_TO_CLEAR[collection];

		if (found) acc.push(...found);

		return acc;
	}, []);

	if (dbType === 'sqlite') {
		const promises = mappingTables.map((tableName) =>
			testDb.query(
				`DELETE FROM ${tableName}; DELETE FROM sqlite_sequence WHERE name=${tableName};`,
			),
		);

		return Promise.all(promises);
	}

	if (dbType === 'postgresdb') {
		const schema = config.getEnv('database.postgresdb.schema');

		// sequential TRUNCATEs to prevent race conditions
		for (const tableName of mappingTables) {
			const fullTableName = `${schema}.${tableName}`;
			await testDb.query(`TRUNCATE TABLE ${fullTableName} RESTART IDENTITY CASCADE;`);
		}

		return Promise.resolve([]);
	}

	// mysqldb, mariadb

	const promises = mappingTables.flatMap((tableName) => [
		testDb.query(`DELETE FROM ${tableName};`),
		testDb.query(`ALTER TABLE ${tableName} AUTO_INCREMENT = 1;`),
	]);

	return Promise.all(promises);
}

/**
 * Truncate specific DB tables in a test DB.
 *
 * @param collections Array of entity names whose tables to truncate.
 * @param testDbName Name of the test DB to truncate tables in.
 */
export async function truncate(collections: Array<CollectionName>, testDbName: string) {
	const dbType = config.getEnv('database.type');
	const testDb = getConnection(testDbName);

	if (dbType === 'sqlite') {
		await testDb.query('PRAGMA foreign_keys=OFF');

		const truncationPromises = collections.map((collection) => {
			const tableName = toTableName(collection);
			Db.collections[collection].clear();
			return testDb.query(
				`DELETE FROM ${tableName}; DELETE FROM sqlite_sequence WHERE name=${tableName};`,
			);
		});

		truncationPromises.push(truncateMappingTables(dbType, collections, testDb));

		await Promise.all(truncationPromises);

		return testDb.query('PRAGMA foreign_keys=ON');
	}

	if (dbType === 'postgresdb') {
		const schema = config.getEnv('database.postgresdb.schema');

		// sequential TRUNCATEs to prevent race conditions
		for (const collection of collections) {
			const fullTableName = `${schema}.${toTableName(collection)}`;
			await testDb.query(`TRUNCATE TABLE ${fullTableName} RESTART IDENTITY CASCADE;`);
		}

		return truncateMappingTables(dbType, collections, testDb);
	}

	if (dbType === 'mysqldb') {
<<<<<<< HEAD
		const { pass: isShared, fail: isNotShared } = utils.categorize(
			collections,
			(collectionName: CollectionName) => collectionName.toLowerCase().startsWith('shared'),
=======
		const { pass: sharedTables, fail: rest } = categorize(collections, (c: CollectionName) =>
			c.toLowerCase().startsWith('shared'),
>>>>>>> ba534cd7
		);

		// sequential DELETEs to prevent race conditions
		// clear foreign-key tables first to avoid deadlocks on MySQL: https://stackoverflow.com/a/41174997
		for (const collection of [...sharedTables, ...rest]) {
			const tableName = toTableName(collection);

			await testDb.query(`DELETE FROM ${tableName};`);

			const hasIdColumn = await testDb
				.query(`SHOW COLUMNS FROM ${tableName}`)
				.then((columns: { Field: string }[]) => columns.find((c) => c.Field === 'id'));

			if (!hasIdColumn) continue;

			await testDb.query(`ALTER TABLE ${tableName} AUTO_INCREMENT = 1;`);
		}

		return truncateMappingTables(dbType, collections, testDb);
	}
}

const isMapping = (collection: string): collection is MappingName =>
	Object.keys(MAPPING_TABLES).includes(collection);

function toTableName(sourceName: CollectionName | MappingName) {
	if (isMapping(sourceName)) return MAPPING_TABLES[sourceName];

	return {
		Credentials: 'credentials_entity',
		Workflow: 'workflow_entity',
		Execution: 'execution_entity',
		Tag: 'tag_entity',
		Webhook: 'webhook_entity',
		Role: 'role',
		User: 'user',
		SharedCredentials: 'shared_credentials',
		SharedWorkflow: 'shared_workflow',
		Settings: 'settings',
		InstalledPackages: 'installed_packages',
		InstalledNodes: 'installed_nodes',
	}[sourceName];
}

// ----------------------------------
//        credential creation
// ----------------------------------

/**
 * Save a credential to the test DB, sharing it with a user.
 */
export async function saveCredential(
	credentialPayload: CredentialPayload = randomCredentialPayload(),
	{ user, role }: { user: User; role: Role },
) {
	const newCredential = new CredentialsEntity();

	Object.assign(newCredential, credentialPayload);

	const encryptedData = await encryptCredentialData(newCredential);

	Object.assign(newCredential, encryptedData);

	const savedCredential = await Db.collections.Credentials.save(newCredential);

	savedCredential.data = newCredential.data;

	await Db.collections.SharedCredentials.save({
		user,
		credentials: savedCredential,
		role,
	});

	return savedCredential;
}

export async function shareCredentialWithUsers(credential: CredentialsEntity, users: User[]) {
	const role = await Db.collections.Role.findOne({ scope: 'credential', name: 'user' });
	const newSharedCredentials = users.map((user) =>
		Db.collections.SharedCredentials.create({
			user,
			credentials: credential,
			role,
		}),
	);
	return Db.collections.SharedCredentials.save(newSharedCredentials);
}

export function affixRoleToSaveCredential(role: Role) {
	return (credentialPayload: CredentialPayload, { user }: { user: User }) =>
		saveCredential(credentialPayload, { user, role });
}

// ----------------------------------
//           user creation
// ----------------------------------

/**
 * Store a user in the DB, defaulting to a `member`.
 */
export async function createUser(attributes: Partial<User> = {}): Promise<User> {
	const { email, password, firstName, lastName, globalRole, ...rest } = attributes;
	const user = {
		email: email ?? randomEmail(),
		password: await hashPassword(password ?? randomValidPassword()),
		firstName: firstName ?? randomName(),
		lastName: lastName ?? randomName(),
		globalRole: globalRole ?? (await getGlobalMemberRole()),
		...rest,
	};

	return Db.collections.User.save(user);
}

export function createUserShell(globalRole: Role): Promise<User> {
	if (globalRole.scope !== 'global') {
		throw new Error(`Invalid role received: ${JSON.stringify(globalRole)}`);
	}

	const shell: Partial<User> = { globalRole };

	if (globalRole.name !== 'owner') {
		shell.email = randomEmail();
	}

	return Db.collections.User.save(shell);
}

/**
 * Create many users in the DB, defaulting to a `member`.
 */
export async function createManyUsers(
	amount: number,
	attributes: Partial<User> = {},
): Promise<User[]> {
	let { email, password, firstName, lastName, globalRole, ...rest } = attributes;
	if (!globalRole) {
		globalRole = await getGlobalMemberRole();
	}

	const users = await Promise.all(
		[...Array(amount)].map(async () =>
			Db.collections.User.create({
				email: email ?? randomEmail(),
				password: await hashPassword(password ?? randomValidPassword()),
				firstName: firstName ?? randomName(),
				lastName: lastName ?? randomName(),
				globalRole,
				...rest,
			}),
		),
	);

	return Db.collections.User.save(users);
}

// --------------------------------------
// Installed nodes and packages creation
// --------------------------------------

export async function saveInstalledPackage(
	installedPackagePayload: InstalledPackagePayload,
): Promise<InstalledPackages> {
	const newInstalledPackage = new InstalledPackages();

	Object.assign(newInstalledPackage, installedPackagePayload);

	const savedInstalledPackage = await Db.collections.InstalledPackages.save(newInstalledPackage);
	return savedInstalledPackage;
}

<<<<<<< HEAD
export async function saveInstalledNode(
=======
export function saveInstalledNode(
>>>>>>> ba534cd7
	installedNodePayload: InstalledNodePayload,
): Promise<InstalledNodes> {
	const newInstalledNode = new InstalledNodes();

	Object.assign(newInstalledNode, installedNodePayload);

	return Db.collections.InstalledNodes.save(newInstalledNode);
}

export function addApiKey(user: User): Promise<User> {
	user.apiKey = randomApiKey();
	return Db.collections.User.save(user);
}

// ----------------------------------
//          role fetchers
// ----------------------------------

export function getGlobalOwnerRole() {
	return Db.collections.Role.findOneOrFail({
		name: 'owner',
		scope: 'global',
	});
}

export function getGlobalMemberRole() {
	return Db.collections.Role.findOneOrFail({
		name: 'member',
		scope: 'global',
	});
}

export function getWorkflowOwnerRole() {
	return Db.collections.Role.findOneOrFail({
		name: 'owner',
		scope: 'workflow',
	});
}

export function getCredentialOwnerRole() {
	return Db.collections.Role.findOneOrFail({
		name: 'owner',
		scope: 'credential',
	});
}

export function getAllRoles() {
	return Promise.all([
		getGlobalOwnerRole(),
		getGlobalMemberRole(),
		getWorkflowOwnerRole(),
		getCredentialOwnerRole(),
	]);
}

// ----------------------------------
//          Execution helpers
// ----------------------------------

export async function createManyExecutions(
	amount: number,
	workflow: WorkflowEntity,
	callback: (workflow: WorkflowEntity) => Promise<ExecutionEntity>,
) {
	const executionsRequests = [...Array(amount)].map((_) => callback(workflow));
	return Promise.all(executionsRequests);
}

/**
 * Store a execution in the DB and assign it to a workflow.
 */
export async function createExecution(
	attributes: Partial<ExecutionEntity> = {},
	workflow: WorkflowEntity,
) {
	const { data, finished, mode, startedAt, stoppedAt, waitTill } = attributes;

	const execution = await Db.collections.Execution.save({
		data: data ?? '[]',
		finished: finished ?? true,
		mode: mode ?? 'manual',
		startedAt: startedAt ?? new Date(),
		...(workflow !== undefined && { workflowData: workflow, workflowId: workflow.id.toString() }),
		stoppedAt: stoppedAt ?? new Date(),
		waitTill: waitTill ?? null,
	});

	return execution;
}

/**
 * Store a successful execution in the DB and assign it to a workflow.
 */
export async function createSuccessfulExecution(workflow: WorkflowEntity) {
	return await createExecution(
		{
			finished: true,
		},
		workflow,
	);
}

/**
 * Store an error execution in the DB and assign it to a workflow.
 */
export async function createErrorExecution(workflow: WorkflowEntity) {
	return await createExecution(
		{
			finished: false,
			stoppedAt: new Date(),
		},
		workflow,
	);
}

/**
 * Store a waiting execution in the DB and assign it to a workflow.
 */
export async function createWaitingExecution(workflow: WorkflowEntity) {
	return await createExecution(
		{
			finished: false,
			waitTill: new Date(),
		},
		workflow,
	);
}

// ----------------------------------
//          Tags
// ----------------------------------

export async function createTag(attributes: Partial<TagEntity> = {}) {
	const { name } = attributes;

	return await Db.collections.Tag.save({
		name: name ?? randomName(),
		...attributes,
	});
}

// ----------------------------------
//          Workflow helpers
// ----------------------------------

export async function createManyWorkflows(
	amount: number,
	attributes: Partial<WorkflowEntity> = {},
	user?: User,
) {
	const workflowRequests = [...Array(amount)].map((_) => createWorkflow(attributes, user));
	return Promise.all(workflowRequests);
}

/**
 * Store a workflow in the DB (without a trigger) and optionally assign it to a user.
 * @param user user to assign the workflow to
 */
export async function createWorkflow(attributes: Partial<WorkflowEntity> = {}, user?: User) {
	const { active, name, nodes, connections } = attributes;

	const workflow = await Db.collections.Workflow.save({
		active: active ?? false,
		name: name ?? 'test workflow',
		nodes: nodes ?? [
			{
				id: 'uuid-1234',
				name: 'Start',
				parameters: {},
				position: [-20, 260],
				type: 'n8n-nodes-base.start',
				typeVersion: 1,
			},
		],
		connections: connections ?? {},
		...attributes,
	});

	if (user) {
		await Db.collections.SharedWorkflow.save({
			user,
			workflow,
			role: await getWorkflowOwnerRole(),
		});
	}
	return workflow;
}

/**
 * Store a workflow in the DB (with a trigger) and optionally assign it to a user.
 * @param user user to assign the workflow to
 */
export async function createWorkflowWithTrigger(
	attributes: Partial<WorkflowEntity> = {},
	user?: User,
) {
	const workflow = await createWorkflow(
		{
			nodes: [
				{
					id: 'uuid-1',
					parameters: {},
					name: 'Start',
					type: 'n8n-nodes-base.start',
					typeVersion: 1,
					position: [240, 300],
				},
				{
					id: 'uuid-2',
					parameters: { triggerTimes: { item: [{ mode: 'everyMinute' }] } },
					name: 'Cron',
					type: 'n8n-nodes-base.cron',
					typeVersion: 1,
					position: [500, 300],
				},
				{
					id: 'uuid-3',
					parameters: { options: {} },
					name: 'Set',
					type: 'n8n-nodes-base.set',
					typeVersion: 1,
					position: [780, 300],
				},
			],
			connections: { Cron: { main: [[{ node: 'Set', type: 'main', index: 0 }]] } },
			...attributes,
		},
		user,
	);

	return workflow;
}

// ----------------------------------
//        connection options
// ----------------------------------

/**
 * Generate options for an in-memory sqlite database connection,
 * one per test suite run.
 */
export const getSqliteOptions = ({ name }: { name: string }): ConnectionOptions => {
	return {
		name,
		type: 'sqlite',
		database: ':memory:',
		entityPrefix: '',
		dropSchema: true,
		migrations: sqliteMigrations,
		migrationsTableName: 'migrations',
		migrationsRun: false,
	};
};

/**
 * Generate options for a bootstrap Postgres connection,
 * to create and drop test Postgres databases.
 */
export const getBootstrapPostgresOptions = () => {
	const username = config.getEnv('database.postgresdb.user');
	const password = config.getEnv('database.postgresdb.password');
	const host = config.getEnv('database.postgresdb.host');
	const port = config.getEnv('database.postgresdb.port');
	const schema = config.getEnv('database.postgresdb.schema');

	return {
		name: BOOTSTRAP_POSTGRES_CONNECTION_NAME,
		type: 'postgres',
		database: 'postgres', // pre-existing default database
		host,
		port,
		username,
		password,
		schema,
	} as const;
};

export const getPostgresOptions = ({ name }: { name: string }): ConnectionOptions => {
	const username = config.getEnv('database.postgresdb.user');
	const password = config.getEnv('database.postgresdb.password');
	const host = config.getEnv('database.postgresdb.host');
	const port = config.getEnv('database.postgresdb.port');
	const schema = config.getEnv('database.postgresdb.schema');

	return {
		name,
		type: 'postgres',
		database: name,
		host,
		port,
		username,
		password,
		entityPrefix: '',
		schema,
		dropSchema: true,
		migrations: postgresMigrations,
		migrationsRun: true,
		migrationsTableName: 'migrations',
		entities: Object.values(entities),
		synchronize: false,
		logging: false,
	};
};

/**
 * Generate options for a bootstrap MySQL connection,
 * to create and drop test MySQL databases.
 */
export const getBootstrapMySqlOptions = (): ConnectionOptions => {
	const username = config.getEnv('database.mysqldb.user');
	const password = config.getEnv('database.mysqldb.password');
	const host = config.getEnv('database.mysqldb.host');
	const port = config.getEnv('database.mysqldb.port');

	return {
		name: BOOTSTRAP_MYSQL_CONNECTION_NAME,
		database: BOOTSTRAP_MYSQL_CONNECTION_NAME,
		type: 'mysql',
		host,
		port,
		username,
		password,
	};
};

/**
 * Generate options for a MySQL database connection,
 * one per test suite run.
 */
export const getMySqlOptions = ({ name }: { name: string }): ConnectionOptions => {
	const username = config.getEnv('database.mysqldb.user');
	const password = config.getEnv('database.mysqldb.password');
	const host = config.getEnv('database.mysqldb.host');
	const port = config.getEnv('database.mysqldb.port');

	return {
		name,
		database: name,
		type: 'mysql',
		host,
		port,
		username,
		password,
		migrations: mysqlMigrations,
		migrationsTableName: 'migrations',
		migrationsRun: true,
	};
};

// ----------------------------------
//            encryption
// ----------------------------------

async function encryptCredentialData(credential: CredentialsEntity) {
	const encryptionKey = await UserSettings.getEncryptionKey();

	const coreCredential = createCredentialsFromCredentialsEntity(credential, true);

	// @ts-ignore
	coreCredential.setData(credential.data, encryptionKey);

	return coreCredential.getDataToSave() as ICredentialsDb;
}<|MERGE_RESOLUTION|>--- conflicted
+++ resolved
@@ -20,10 +20,6 @@
 	MAPPING_TABLES,
 	MAPPING_TABLES_TO_CLEAR,
 } from './constants';
-<<<<<<< HEAD
-import { randomApiKey, randomEmail, randomName, randomString, randomValidPassword } from './random';
-import { utils } from './utils';
-=======
 import {
 	randomApiKey,
 	randomCredentialPayload,
@@ -32,8 +28,7 @@
 	randomString,
 	randomValidPassword,
 } from './random';
-import { categorize, getPostgresSchemaSection } from './utils';
->>>>>>> ba534cd7
+import { categorize, utils } from './utils';
 
 import { ExecutionEntity } from '../../../src/databases/entities/ExecutionEntity';
 import { InstalledNodes } from '../../../src/databases/entities/InstalledNodes';
@@ -245,14 +240,8 @@
 	}
 
 	if (dbType === 'mysqldb') {
-<<<<<<< HEAD
-		const { pass: isShared, fail: isNotShared } = utils.categorize(
-			collections,
-			(collectionName: CollectionName) => collectionName.toLowerCase().startsWith('shared'),
-=======
 		const { pass: sharedTables, fail: rest } = categorize(collections, (c: CollectionName) =>
 			c.toLowerCase().startsWith('shared'),
->>>>>>> ba534cd7
 		);
 
 		// sequential DELETEs to prevent race conditions
@@ -424,11 +413,7 @@
 	return savedInstalledPackage;
 }
 
-<<<<<<< HEAD
-export async function saveInstalledNode(
-=======
 export function saveInstalledNode(
->>>>>>> ba534cd7
 	installedNodePayload: InstalledNodePayload,
 ): Promise<InstalledNodes> {
 	const newInstalledNode = new InstalledNodes();
