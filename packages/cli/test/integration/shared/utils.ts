import { randomBytes } from 'crypto';
import { existsSync } from 'fs';

import express from 'express';
import superagent from 'superagent';
import request from 'supertest';
import { URL } from 'url';
import bodyParser from 'body-parser';
import { set } from 'lodash';
import { CronJob } from 'cron';
import { BinaryDataManager, UserSettings } from 'n8n-core';
import {
	ICredentialType,
	IDataObject,
	IExecuteFunctions,
	INodeExecutionData,
	INodeParameters,
	INodeTypeData,
	INodeTypes,
	ITriggerFunctions,
	ITriggerResponse,
	LoggerProxy,
	NodeHelpers,
	TriggerTime,
	toCronExpression,
} from 'n8n-workflow';

import config from '../../../config';
import {
	AUTHLESS_ENDPOINTS,
	COMMUNITY_NODE_VERSION,
	COMMUNITY_PACKAGE_VERSION,
	PUBLIC_API_REST_PATH_SEGMENT,
	REST_PATH_SEGMENT,
} from './constants';
import { AUTH_COOKIE_NAME, NODE_PACKAGE_PREFIX } from '../../../src/constants';
import { addRoutes as authMiddleware } from '../../../src/UserManagement/routes';
import {
	ActiveWorkflowRunner,
	CredentialTypes,
	Db,
	ExternalHooks,
	InternalHooksManager,
	NodeTypes,
} from '../../../src';
import { issueJWT } from '../../../src/UserManagement/auth/jwt';
import { getLogger } from '../../../src/Logger';
import { credentialsController } from '../../../src/credentials/credentials.controller';
import { loadPublicApiVersions } from '../../../src/PublicApi/';
import type { User } from '../../../src/databases/entities/User';
import type {
	ApiPath,
	EndpointGroup,
	InstalledNodePayload,
	InstalledPackagePayload,
	PostgresSchemaSection,
} from './types';
import type { N8nApp } from '../../../src/UserManagement/Interfaces';
import { workflowsController } from '../../../src/api/workflows.api';
import { nodesController } from '../../../src/api/nodes.api';
import { randomName } from './random';
<<<<<<< HEAD
import { registerController } from '../../../src/UserManagement/decorators';
import {
	AuthController,
	MeController,
	OwnerController,
	PasswordResetController,
} from '../../../src/UserManagement/controllers';
import { UserController } from '../../../src/UserManagement/controllers/UserController';
=======
import { InstalledPackages } from '../../../src/databases/entities/InstalledPackages';
>>>>>>> 329fe958

/**
 * Initialize a test server.
 *
 * @param applyAuth Whether to apply auth middleware to test server.
 * @param endpointGroups Groups of endpoints to apply to test server.
 */
export async function initTestServer({
	applyAuth,
	endpointGroups,
}: {
	applyAuth: boolean;
	endpointGroups?: EndpointGroup[];
}) {
	const testServer = {
		app: express(),
		restEndpoint: REST_PATH_SEGMENT,
		publicApiEndpoint: PUBLIC_API_REST_PATH_SEGMENT,
		externalHooks: {},
	};

	testServer.app.use(bodyParser.json());
	testServer.app.use(bodyParser.urlencoded({ extended: true }));

	config.set('userManagement.jwtSecret', 'My JWT secret');
	config.set('userManagement.isInstanceOwnerSetUp', false);

	if (applyAuth) {
		authMiddleware.apply(testServer, [AUTHLESS_ENDPOINTS, REST_PATH_SEGMENT]);
	}

	if (!endpointGroups) return testServer.app;

	if (endpointGroups.includes('credentials')) {
		testServer.externalHooks = ExternalHooks();
	}

	const [routerEndpoints] = classifyEndpointGroups(endpointGroups);

	if (routerEndpoints.length) {
		const { apiRouters } = await loadPublicApiVersions(testServer.publicApiEndpoint);
		const map: Record<string, express.Router | express.Router[] | any> = {
			credentials: { controller: credentialsController, path: 'credentials' },
			workflows: { controller: workflowsController, path: 'workflows' },
			nodes: { controller: nodesController, path: 'nodes' },
			publicApi: apiRouters,
		};

		for (const group of routerEndpoints) {
			if (group === 'publicApi') {
				testServer.app.use(...(map[group] as express.Router[]));
			} else {
				testServer.app.use(`/${testServer.restEndpoint}/${map[group].path}`, map[group].controller);
			}
		}
	}

	registerController(testServer.app, MeController);
	registerController(testServer.app, UserController);
	registerController(testServer.app, AuthController);
	registerController(testServer.app, OwnerController);
	registerController(testServer.app, PasswordResetController);

	return testServer.app;
}

/**
 * Pre-requisite: Mock the telemetry module before calling.
 */
export function initTestTelemetry() {
	const mockNodeTypes = { nodeTypes: {} } as INodeTypes;

	void InternalHooksManager.init('test-instance-id', 'test-version', mockNodeTypes);
}

export const createAuthAgent = (app: express.Application) => (user: User) =>
	createAgent(app, { auth: true, user });

/**
 * Identify endpoint groups as `routerEndpoints` (newest, using `express.Router`)
 */
const classifyEndpointGroups = (endpointGroups: string[]) => {
	const routerEndpoints: string[] = [];

	const ROUTER_GROUP = ['credentials', 'nodes', 'workflows', 'publicApi'];

	endpointGroups.forEach((group) =>
		ROUTER_GROUP.includes(group) && routerEndpoints.push(group),
	);

	return [routerEndpoints];
};

// ----------------------------------
//          initializers
// ----------------------------------

/**
 * Initialize node types.
 */
export async function initActiveWorkflowRunner(): Promise<ActiveWorkflowRunner.ActiveWorkflowRunner> {
	const workflowRunner = ActiveWorkflowRunner.getInstance();
	workflowRunner.init();
	return workflowRunner;
}

export function gitHubCredentialType(): ICredentialType {
	return {
		name: 'githubApi',
		displayName: 'Github API',
		documentationUrl: 'github',
		properties: [
			{
				displayName: 'Github Server',
				name: 'server',
				type: 'string',
				default: 'https://api.github.com',
				description: 'The server to connect to. Only has to be set if Github Enterprise is used.',
			},
			{
				displayName: 'User',
				name: 'user',
				type: 'string',
				default: '',
			},
			{
				displayName: 'Access Token',
				name: 'accessToken',
				type: 'string',
				default: '',
			},
		],
	};
}

/**
 * Initialize node types.
 */
export async function initCredentialsTypes(): Promise<void> {
	const credentialTypes = CredentialTypes();
	await credentialTypes.init({
		githubApi: {
			type: gitHubCredentialType(),
			sourcePath: '',
		},
	});
}

/**
 * Initialize node types.
 */
export async function initNodeTypes() {
	const types: INodeTypeData = {
		'n8n-nodes-base.start': {
			sourcePath: '',
			type: {
				description: {
					displayName: 'Start',
					name: 'start',
					group: ['input'],
					version: 1,
					description: 'Starts the workflow execution from this node',
					defaults: {
						name: 'Start',
						color: '#553399',
					},
					inputs: [],
					outputs: ['main'],
					properties: [],
				},
				execute(this: IExecuteFunctions): Promise<INodeExecutionData[][]> {
					const items = this.getInputData();

					return this.prepareOutputData(items);
				},
			},
		},
		'n8n-nodes-base.cron': {
			sourcePath: '',
			type: {
				description: {
					displayName: 'Cron',
					name: 'cron',
					icon: 'fa:calendar',
					group: ['trigger', 'schedule'],
					version: 1,
					description: 'Triggers the workflow at a specific time',
					eventTriggerDescription: '',
					activationMessage:
						'Your cron trigger will now trigger executions on the schedule you have defined.',
					defaults: {
						name: 'Cron',
						color: '#00FF00',
					},
					inputs: [],
					outputs: ['main'],
					properties: [
						{
							displayName: 'Trigger Times',
							name: 'triggerTimes',
							type: 'fixedCollection',
							typeOptions: {
								multipleValues: true,
								multipleValueButtonText: 'Add Time',
							},
							default: {},
							description: 'Triggers for the workflow',
							placeholder: 'Add Cron Time',
							options: NodeHelpers.cronNodeOptions,
						},
					],
				},
				async trigger(this: ITriggerFunctions): Promise<ITriggerResponse> {
					const triggerTimes = this.getNodeParameter('triggerTimes') as unknown as {
						item: TriggerTime[];
					};

					// Get all the trigger times
					const cronTimes = (triggerTimes.item || []).map(toCronExpression);

					// The trigger function to execute when the cron-time got reached
					// or when manually triggered
					const executeTrigger = () => {
						this.emit([this.helpers.returnJsonArray([{}])]);
					};

					const timezone = this.getTimezone();

					// Start the cron-jobs
					const cronJobs = cronTimes.map(cronTime => new CronJob(cronTime, executeTrigger, undefined, true, timezone));

					// Stop the cron-jobs
					async function closeFunction() {
						for (const cronJob of cronJobs) {
							cronJob.stop();
						}
					}

					async function manualTriggerFunction() {
						executeTrigger();
					}

					return {
						closeFunction,
						manualTriggerFunction,
					};
				},
			},
		},
		'n8n-nodes-base.set': {
			sourcePath: '',
			type: {
				description: {
					displayName: 'Set',
					name: 'set',
					icon: 'fa:pen',
					group: ['input'],
					version: 1,
					description: 'Sets values on items and optionally remove other values',
					defaults: {
						name: 'Set',
						color: '#0000FF',
					},
					inputs: ['main'],
					outputs: ['main'],
					properties: [
						{
							displayName: 'Keep Only Set',
							name: 'keepOnlySet',
							type: 'boolean',
							default: false,
							description:
								'If only the values set on this node should be kept and all others removed.',
						},
						{
							displayName: 'Values to Set',
							name: 'values',
							placeholder: 'Add Value',
							type: 'fixedCollection',
							typeOptions: {
								multipleValues: true,
								sortable: true,
							},
							description: 'The value to set.',
							default: {},
							options: [
								{
									name: 'boolean',
									displayName: 'Boolean',
									values: [
										{
											displayName: 'Name',
											name: 'name',
											type: 'string',
											default: 'propertyName',
											description:
												'Name of the property to write data to. Supports dot-notation. Example: "data.person[0].name"',
										},
										{
											displayName: 'Value',
											name: 'value',
											type: 'boolean',
											default: false,
											description: 'The boolean value to write in the property.',
										},
									],
								},
								{
									name: 'number',
									displayName: 'Number',
									values: [
										{
											displayName: 'Name',
											name: 'name',
											type: 'string',
											default: 'propertyName',
											description:
												'Name of the property to write data to. Supports dot-notation. Example: "data.person[0].name"',
										},
										{
											displayName: 'Value',
											name: 'value',
											type: 'number',
											default: 0,
											description: 'The number value to write in the property.',
										},
									],
								},
								{
									name: 'string',
									displayName: 'String',
									values: [
										{
											displayName: 'Name',
											name: 'name',
											type: 'string',
											default: 'propertyName',
											description:
												'Name of the property to write data to. Supports dot-notation. Example: "data.person[0].name"',
										},
										{
											displayName: 'Value',
											name: 'value',
											type: 'string',
											default: '',
											description: 'The string value to write in the property.',
										},
									],
								},
							],
						},

						{
							displayName: 'Options',
							name: 'options',
							type: 'collection',
							placeholder: 'Add Option',
							default: {},
							options: [
								{
									displayName: 'Dot Notation',
									name: 'dotNotation',
									type: 'boolean',
									default: true,
									description: `<p>By default, dot-notation is used in property names. This means that "a.b" will set the property "b" underneath "a" so { "a": { "b": value} }.<p></p>If that is not intended this can be deactivated, it will then set { "a.b": value } instead.</p>
									`,
								},
							],
						},
					],
				},
				execute(this: IExecuteFunctions): Promise<INodeExecutionData[][]> {
					const items = this.getInputData();

					if (items.length === 0) {
						items.push({ json: {} });
					}

					const returnData: INodeExecutionData[] = [];

					let item: INodeExecutionData;
					let keepOnlySet: boolean;
					for (let itemIndex = 0; itemIndex < items.length; itemIndex++) {
						keepOnlySet = this.getNodeParameter('keepOnlySet', itemIndex, false) as boolean;
						item = items[itemIndex];
						const options = this.getNodeParameter('options', itemIndex, {}) as IDataObject;

						const newItem: INodeExecutionData = {
							json: {},
						};

						if (keepOnlySet !== true) {
							if (item.binary !== undefined) {
								// Create a shallow copy of the binary data so that the old
								// data references which do not get changed still stay behind
								// but the incoming data does not get changed.
								newItem.binary = {};
								Object.assign(newItem.binary, item.binary);
							}

							newItem.json = JSON.parse(JSON.stringify(item.json));
						}

						// Add boolean values
						(this.getNodeParameter('values.boolean', itemIndex, []) as INodeParameters[]).forEach(
							(setItem) => {
								if (options.dotNotation === false) {
									newItem.json[setItem.name as string] = !!setItem.value;
								} else {
									set(newItem.json, setItem.name as string, !!setItem.value);
								}
							},
						);

						// Add number values
						(this.getNodeParameter('values.number', itemIndex, []) as INodeParameters[]).forEach(
							(setItem) => {
								if (options.dotNotation === false) {
									newItem.json[setItem.name as string] = setItem.value;
								} else {
									set(newItem.json, setItem.name as string, setItem.value);
								}
							},
						);

						// Add string values
						(this.getNodeParameter('values.string', itemIndex, []) as INodeParameters[]).forEach(
							(setItem) => {
								if (options.dotNotation === false) {
									newItem.json[setItem.name as string] = setItem.value;
								} else {
									set(newItem.json, setItem.name as string, setItem.value);
								}
							},
						);

						returnData.push(newItem);
					}

					return this.prepareOutputData(returnData);
				},
			},
		},
	};

	await NodeTypes().init(types);
}

/**
 * Initialize a logger for test runs.
 */
export function initTestLogger() {
	LoggerProxy.init(getLogger());
}

/**
 * Initialize a BinaryManager for test runs.
 */
export async function initBinaryManager() {
	const binaryDataConfig = config.getEnv('binaryDataManager');
	await BinaryDataManager.init(binaryDataConfig);
}

/**
 * Initialize a user settings config file if non-existent.
 */
export function initConfigFile() {
	const settingsPath = UserSettings.getUserSettingsPath();

	if (!existsSync(settingsPath)) {
		const userSettings = { encryptionKey: randomBytes(24).toString('base64') };
		UserSettings.writeUserSettings(userSettings, settingsPath);
	}
}

// ----------------------------------
//           request agent
// ----------------------------------

/**
 * Create a request agent, optionally with an auth cookie.
 */
export function createAgent(
	app: express.Application,
	options?: { auth: boolean; user: User; apiPath?: ApiPath; version?: string | number },
) {
	const agent = request.agent(app);

	if (options?.apiPath === undefined || options?.apiPath === 'internal') {
		agent.use(prefix(REST_PATH_SEGMENT));
		if (options?.auth && options?.user) {
			const { token } = issueJWT(options.user);
			agent.jar.setCookie(`${AUTH_COOKIE_NAME}=${token}`);
		}
	}

	if (options?.apiPath === 'public') {
		agent.use(prefix(`${PUBLIC_API_REST_PATH_SEGMENT}/v${options?.version}`));

		if (options?.auth && options?.user.apiKey) {
			agent.set({ 'X-N8N-API-KEY': options.user.apiKey });
		}
	}

	return agent;
}

export function createAuthAgent(app: express.Application) {
	return (user: User) => createAgent(app, { auth: true, user });
}

/**
 * Plugin to prefix a path segment into a request URL pathname.
 *
 * Example: http://127.0.0.1:62100/me/password → http://127.0.0.1:62100/rest/me/password
 */
export function prefix(pathSegment: string) {
	return function (request: superagent.SuperAgentRequest) {
		const url = new URL(request.url);

		// enforce consistency at call sites
		if (url.pathname[0] !== '/') {
			throw new Error('Pathname must start with a forward slash');
		}

		url.pathname = pathSegment + url.pathname;
		request.url = url.toString();
		return request;
	};
}

/**
 * Extract the value (token) of the auth cookie in a response.
 */
export function getAuthToken(response: request.Response, authCookieName = AUTH_COOKIE_NAME) {
	const cookies: string[] = response.headers['set-cookie'];

	if (!cookies) return undefined;

	const authCookie = cookies.find((c) => c.startsWith(`${authCookieName}=`));

	if (!authCookie) return undefined;

	const match = authCookie.match(new RegExp(`(^| )${authCookieName}=(?<token>[^;]+)`));

	if (!match || !match.groups) return undefined;

	return match.groups.token;
}

// ----------------------------------
//            settings
// ----------------------------------

export async function isInstanceOwnerSetUp() {
	const { value } = await Db.collections.Settings.findOneOrFail({
		key: 'userManagement.isInstanceOwnerSetUp',
	});

	return Boolean(value);
}

// ----------------------------------
//              misc
// ----------------------------------

/**
 * Categorize array items into two groups based on whether they pass a test.
 */
export const categorize = <T>(arr: T[], test: (str: T) => boolean) => {
	return arr.reduce<{ pass: T[]; fail: T[] }>(
		(acc, cur) => {
			test(cur) ? acc.pass.push(cur) : acc.fail.push(cur);

			return acc;
		},
		{ pass: [], fail: [] },
	);
};

export function getPostgresSchemaSection(
	schema = config.getSchema(),
): PostgresSchemaSection | null {
	for (const [key, value] of Object.entries(schema)) {
		if (key === 'postgresdb') {
			return value._cvtProperties;
		}
	}

	return null;
}

// ----------------------------------
//           community nodes
// ----------------------------------

export function installedPackagePayload(): InstalledPackagePayload {
	return {
		packageName: NODE_PACKAGE_PREFIX + randomName(),
		installedVersion: COMMUNITY_PACKAGE_VERSION.CURRENT,
	};
}

export function installedNodePayload(packageName: string): InstalledNodePayload {
	const nodeName = randomName();
	return {
		name: nodeName,
		type: nodeName,
		latestVersion: COMMUNITY_NODE_VERSION.CURRENT,
		package: packageName,
	};
}

export const emptyPackage = () => {
	const installedPackage = new InstalledPackages();
	installedPackage.installedNodes = [];

	return Promise.resolve(installedPackage);
};<|MERGE_RESOLUTION|>--- conflicted
+++ resolved
@@ -1,13 +1,10 @@
 import { randomBytes } from 'crypto';
 import { existsSync } from 'fs';
 
+import bodyParser from 'body-parser';
+import { CronJob } from 'cron';
 import express from 'express';
-import superagent from 'superagent';
-import request from 'supertest';
-import { URL } from 'url';
-import bodyParser from 'body-parser';
 import { set } from 'lodash';
-import { CronJob } from 'cron';
 import { BinaryDataManager, UserSettings } from 'n8n-core';
 import {
 	ICredentialType,
@@ -21,20 +18,14 @@
 	ITriggerResponse,
 	LoggerProxy,
 	NodeHelpers,
+	toCronExpression,
 	TriggerTime,
-	toCronExpression,
 } from 'n8n-workflow';
+import superagent from 'superagent';
+import request from 'supertest';
+import { URL } from 'url';
 
 import config from '../../../config';
-import {
-	AUTHLESS_ENDPOINTS,
-	COMMUNITY_NODE_VERSION,
-	COMMUNITY_PACKAGE_VERSION,
-	PUBLIC_API_REST_PATH_SEGMENT,
-	REST_PATH_SEGMENT,
-} from './constants';
-import { AUTH_COOKIE_NAME, NODE_PACKAGE_PREFIX } from '../../../src/constants';
-import { addRoutes as authMiddleware } from '../../../src/UserManagement/routes';
 import {
 	ActiveWorkflowRunner,
 	CredentialTypes,
@@ -43,11 +34,32 @@
 	InternalHooksManager,
 	NodeTypes,
 } from '../../../src';
+import { nodesController } from '../../../src/api/nodes.api';
+import { workflowsController } from '../../../src/api/workflows.api';
+import { AUTH_COOKIE_NAME, NODE_PACKAGE_PREFIX } from '../../../src/constants';
+import { credentialsController } from '../../../src/credentials/credentials.controller';
+import { InstalledPackages } from '../../../src/databases/entities/InstalledPackages';
+import type { User } from '../../../src/databases/entities/User';
+import { getLogger } from '../../../src/Logger';
+import { loadPublicApiVersions } from '../../../src/PublicApi/';
 import { issueJWT } from '../../../src/UserManagement/auth/jwt';
-import { getLogger } from '../../../src/Logger';
-import { credentialsController } from '../../../src/credentials/credentials.controller';
-import { loadPublicApiVersions } from '../../../src/PublicApi/';
-import type { User } from '../../../src/databases/entities/User';
+import {
+	AuthController,
+	MeController,
+	OwnerController,
+	PasswordResetController,
+} from '../../../src/UserManagement/controllers';
+import { UserController } from '../../../src/UserManagement/controllers/UserController';
+import { registerController } from '../../../src/UserManagement/decorators';
+import { addRoutes as authMiddleware } from '../../../src/UserManagement/routes';
+import {
+	AUTHLESS_ENDPOINTS,
+	COMMUNITY_NODE_VERSION,
+	COMMUNITY_PACKAGE_VERSION,
+	PUBLIC_API_REST_PATH_SEGMENT,
+	REST_PATH_SEGMENT,
+} from './constants';
+import { randomName } from './random';
 import type {
 	ApiPath,
 	EndpointGroup,
@@ -55,22 +67,6 @@
 	InstalledPackagePayload,
 	PostgresSchemaSection,
 } from './types';
-import type { N8nApp } from '../../../src/UserManagement/Interfaces';
-import { workflowsController } from '../../../src/api/workflows.api';
-import { nodesController } from '../../../src/api/nodes.api';
-import { randomName } from './random';
-<<<<<<< HEAD
-import { registerController } from '../../../src/UserManagement/decorators';
-import {
-	AuthController,
-	MeController,
-	OwnerController,
-	PasswordResetController,
-} from '../../../src/UserManagement/controllers';
-import { UserController } from '../../../src/UserManagement/controllers/UserController';
-=======
-import { InstalledPackages } from '../../../src/databases/entities/InstalledPackages';
->>>>>>> 329fe958
 
 /**
  * Initialize a test server.
@@ -146,9 +142,6 @@
 	void InternalHooksManager.init('test-instance-id', 'test-version', mockNodeTypes);
 }
 
-export const createAuthAgent = (app: express.Application) => (user: User) =>
-	createAgent(app, { auth: true, user });
-
 /**
  * Identify endpoint groups as `routerEndpoints` (newest, using `express.Router`)
  */
@@ -157,9 +150,7 @@
 
 	const ROUTER_GROUP = ['credentials', 'nodes', 'workflows', 'publicApi'];
 
-	endpointGroups.forEach((group) =>
-		ROUTER_GROUP.includes(group) && routerEndpoints.push(group),
-	);
+	endpointGroups.forEach((group) => ROUTER_GROUP.includes(group) && routerEndpoints.push(group));
 
 	return [routerEndpoints];
 };
@@ -300,7 +291,9 @@
 					const timezone = this.getTimezone();
 
 					// Start the cron-jobs
-					const cronJobs = cronTimes.map(cronTime => new CronJob(cronTime, executeTrigger, undefined, true, timezone));
+					const cronJobs = cronTimes.map(
+						(cronTime) => new CronJob(cronTime, executeTrigger, undefined, true, timezone),
+					);
 
 					// Stop the cron-jobs
 					async function closeFunction() {
