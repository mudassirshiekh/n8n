--- conflicted
+++ resolved
@@ -1,129 +1,5 @@
-<<<<<<< HEAD
-import type { ICredentialType } from 'n8n-workflow';
-import { z } from 'zod';
-import { toNodeProperties } from '../utils/CredentialSchema';
-=======
 import type { ICredentialType, INodeProperties } from 'n8n-workflow';
 import { sshTunnelProperties } from '@utils/sshTunnel.properties';
->>>>>>> 6f1d4adf
-
-enum SSLOption {
-	Allow = 'allow',
-	Disable = 'disable',
-	Require = 'require',
-	'Verify (Not Implemented)' = 'verify',
-	'Verify-Full (Not Implemented)' = 'verify-full',
-}
-
-enum SSLAuthOption {
-	Password = 'password',
-	'Private Key' = 'privateKey',
-}
-
-export const PostgresCredentialSchema = z.object({
-	host: z.string().displayName('Host').default('localhost'),
-	database: z.string().displayName('Database').default('postgres'),
-	user: z.string().displayName('User').default('postgres'),
-	password: z.string().displayName('Password').sensitive().optional(),
-	allowUnauthorizedCerts: z
-		.boolean()
-		.describe('Whether to connect even if SSL certificate validation is not possible')
-		.displayName('Ignore SSL Issues')
-		.default(false),
-	ssl: z
-		.nativeEnum(SSLOption)
-		.displayOptions({
-			show: {
-				allowUnauthorizedCerts: [false],
-			},
-		})
-		.displayName('SSL')
-		.default(SSLOption.Disable),
-	port: z.number().gt(0).displayName('Port').default(5432),
-	sshTunnel: z.boolean().displayName('SSH Tunnel').default(false),
-	sshAuthenticateWith: z
-		.nativeEnum(SSLAuthOption)
-		.displayName('SSH Authenticate with')
-		.displayOptions({
-			show: {
-				sshTunnel: [true],
-			},
-<<<<<<< HEAD
-		})
-		.default(SSLAuthOption.Password),
-	sshHost: z
-		.string()
-		.displayName('SSH Host')
-		.displayOptions({
-			show: {
-				sshTunnel: [true],
-			},
-		})
-		.default('localhost'),
-	sshPort: z
-		.number()
-		.displayName('SSH Port')
-		.displayOptions({
-			show: {
-				sshTunnel: [true],
-			},
-		})
-		.default(22),
-	sshPostgresPort: z
-		.number()
-		.displayName('SSH Postgres Port')
-		.displayOptions({
-			show: {
-				sshTunnel: [true],
-			},
-		})
-		.default(5432),
-	sshUser: z
-		.string()
-		.displayName('SSH User')
-		.displayOptions({
-			show: {
-				sshTunnel: [true],
-			},
-		})
-		.default('root'),
-	sshPassword: z
-		.string()
-		.sensitive()
-		.displayName('SSH Password')
-		.displayOptions({
-			show: {
-				sshTunnel: [true],
-				sshAuthenticateWith: ['password'],
-			},
-		})
-		.optional(),
-	privateKey: z
-		.string()
-		.displayName('Private Key')
-		.sensitive()
-		.editorRows(4)
-		.displayOptions({
-			show: {
-				sshTunnel: [true],
-				sshAuthenticateWith: ['privateKey'],
-			},
-		})
-		.optional(),
-	passphrase: z
-		.string()
-		.describe('Passphase used to create the key, if no passphase was used leave empty')
-		.displayName('Passphrase')
-		.displayOptions({
-			show: {
-				sshTunnel: [true],
-				sshAuthenticateWith: ['privateKey'],
-			},
-		})
-		.optional(),
-});
-
-export type PostgresCredentialType = z.infer<typeof PostgresCredentialSchema>;
 
 export class Postgres implements ICredentialType {
 	name = 'postgres';
@@ -132,10 +8,50 @@
 
 	documentationUrl = 'postgres';
 
-	properties = toNodeProperties(PostgresCredentialSchema);
-
-	schema = PostgresCredentialSchema;
-=======
+	properties: INodeProperties[] = [
+		{
+			displayName: 'Host',
+			name: 'host',
+			type: 'string',
+			default: 'localhost',
+		},
+		{
+			displayName: 'Database',
+			name: 'database',
+			type: 'string',
+			default: 'postgres',
+		},
+		{
+			displayName: 'User',
+			name: 'user',
+			type: 'string',
+			default: 'postgres',
+		},
+		{
+			displayName: 'Password',
+			name: 'password',
+			type: 'string',
+			typeOptions: {
+				password: true,
+			},
+			default: '',
+		},
+		{
+			displayName: 'Ignore SSL Issues',
+			name: 'allowUnauthorizedCerts',
+			type: 'boolean',
+			default: false,
+			description: 'Whether to connect even if SSL certificate validation is not possible',
+		},
+		{
+			displayName: 'SSL',
+			name: 'ssl',
+			type: 'options',
+			displayOptions: {
+				show: {
+					allowUnauthorizedCerts: [false],
+				},
+			},
 			options: [
 				{
 					name: 'Allow',
@@ -168,5 +84,4 @@
 		},
 		...sshTunnelProperties,
 	];
->>>>>>> 6f1d4adf
 }