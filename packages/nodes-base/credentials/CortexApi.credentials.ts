import {
<<<<<<< HEAD
	IAuthenticateBasicAuth,
	IAuthenticateHeaderAuth,
=======
	IAuthenticateGeneric,
	ICredentialTestRequest,
>>>>>>> 98648056
	ICredentialType,
	INodeProperties,
} from 'n8n-workflow';


export class CortexApi implements ICredentialType {
	name = 'cortexApi';
	displayName = 'Cortex API';
	documentationUrl = 'cortex';
	properties: INodeProperties[] = [
		{
			displayName: 'API Key',
			name: 'cortexApiKey',
			type: 'string',
			default: '',
		},
		{
			displayName: 'Cortex Instance',
			name: 'host',
			type: 'string',
			description: 'The URL of the Cortex instance',
			default: '',
			placeholder: 'https://localhost:9001',
		},
	];
<<<<<<< HEAD
	authenticate = {
		type: 'headerAuth',
		properties: {
			name: 'Authorization',
			value: '=Bearer {{$credentials.cortexApiKey}}',
		},
	} as IAuthenticateHeaderAuth;
=======

	authenticate: IAuthenticateGeneric = {
		type: 'generic',
		properties: {
			headers: {
				Authorization: '=Bearer {{$credentials.cortexApiKey}}',
			},
		},
	};

	test: ICredentialTestRequest = {
		request: {
			baseURL: '={{$credentials.host}}',
			url: '/api/analyzer',
		},
	};

>>>>>>> 98648056
}<|MERGE_RESOLUTION|>--- conflicted
+++ resolved
@@ -1,11 +1,6 @@
 import {
-<<<<<<< HEAD
-	IAuthenticateBasicAuth,
-	IAuthenticateHeaderAuth,
-=======
 	IAuthenticateGeneric,
 	ICredentialTestRequest,
->>>>>>> 98648056
 	ICredentialType,
 	INodeProperties,
 } from 'n8n-workflow';
@@ -31,15 +26,6 @@
 			placeholder: 'https://localhost:9001',
 		},
 	];
-<<<<<<< HEAD
-	authenticate = {
-		type: 'headerAuth',
-		properties: {
-			name: 'Authorization',
-			value: '=Bearer {{$credentials.cortexApiKey}}',
-		},
-	} as IAuthenticateHeaderAuth;
-=======
 
 	authenticate: IAuthenticateGeneric = {
 		type: 'generic',
@@ -57,5 +43,4 @@
 		},
 	};
 
->>>>>>> 98648056
 }