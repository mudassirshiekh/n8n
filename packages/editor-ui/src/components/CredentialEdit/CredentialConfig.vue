--- conflicted
+++ resolved
@@ -186,11 +186,7 @@
 		},
 		parentTypes: {
 			type: Array as PropType<string[]>,
-<<<<<<< HEAD
-			required: true,
-=======
 			default: () => [],
->>>>>>> 04dd4760
 		},
 		credentialData: {},
 		credentialId: {
@@ -287,11 +283,7 @@
 			);
 		},
 		credentialTypeName(): string {
-<<<<<<< HEAD
 			return this.credentialType.name;
-=======
-			return this.credentialType?.name;
->>>>>>> 04dd4760
 		},
 		credentialOwnerName(): string {
 			return this.credentialsStore.getCredentialOwnerNameById(`${this.credentialId}`);
