<template>
	<div :class="$style.sqlEditor" v-click-outside="onBlur">
		<div ref="sqlEditor" data-test-id="sql-editor-container" class="ph-no-capture"></div>
		<InlineExpressionEditorOutput
			:segments="segments"
			:value="query"
			:isReadOnly="isReadOnly"
			:visible="isFocused"
			:hoveringItemNumber="hoveringItemNumber"
		/>
	</div>
</template>

<script lang="ts">
import { defineComponent } from 'vue';
import { acceptCompletion, autocompletion, ifNotIn } from '@codemirror/autocomplete';
import { indentWithTab, history, redo, toggleComment } from '@codemirror/commands';
import { bracketMatching, foldGutter, indentOnInput, LanguageSupport } from '@codemirror/language';
import { EditorState } from '@codemirror/state';
import type { Extension } from '@codemirror/state';
import {
	dropCursor,
	EditorView,
	highlightActiveLine,
	highlightActiveLineGutter,
	keymap,
	lineNumbers,
} from '@codemirror/view';
import {
	MSSQL,
	MySQL,
	PostgreSQL,
	StandardSQL,
	MariaSQL,
	SQLite,
	Cassandra,
	PLSQL,
	keywordCompletionSource,
} from '@n8n/codemirror-lang-sql';
import type { SQLDialect as SQLDialectType } from '@n8n/codemirror-lang-sql';
import { codeNodeEditorTheme } from '../CodeNodeEditor/theme';
import { n8nCompletionSources } from '@/plugins/codemirror/completions/addCompletions';
import { expressionInputHandler } from '@/plugins/codemirror/inputHandlers/expression.inputHandler';
import { highlighter } from '@/plugins/codemirror/resolvableHighlighter';
import { expressionManager } from '@/mixins/expressionManager';
import InlineExpressionEditorOutput from '@/components/InlineExpressionEditor/InlineExpressionEditorOutput.vue';
import { EXPRESSIONS_DOCS_URL } from '@/constants';
import { codeNodeEditorEventBus } from '@/event-bus';

const SQL_DIALECTS = {
	StandardSQL,
	PostgreSQL,
	MySQL,
	MariaSQL,
	MSSQL,
	SQLite,
	Cassandra,
	PLSQL,
} as const;

type SQLEditorData = {
	editor: EditorView | null;
	isFocused: boolean;
	skipSegments: string[];
	expressionsDocsUrl: string;
};

export default defineComponent({
	name: 'sql-editor',
	components: {
		InlineExpressionEditorOutput,
	},
	mixins: [expressionManager],
	props: {
		modelValue: {
			type: String,
			required: true,
		},
		dialect: {
			type: String,
			default: 'StandardSQL',
			validator: (value: string) => {
				return Object.keys(SQL_DIALECTS).includes(value);
			},
		},
		isReadOnly: {
			type: Boolean,
			default: false,
		},
	},
	data(): SQLEditorData {
		return {
			editor: null,
			expressionsDocsUrl: EXPRESSIONS_DOCS_URL,
			isFocused: false,
			skipSegments: ['Statement', 'CompositeIdentifier', 'Parens'],
		};
	},
	watch: {
		'ndvStore.ndvInputData'() {
			this.editor?.dispatch({
				changes: {
					from: 0,
					to: this.editor.state.doc.length,
					insert: this.query,
				},
			});

			setTimeout(() => {
				this.editor?.contentDOM.blur();
			});
		},
	},
	computed: {
		doc(): string {
			return this.editor?.state.doc.toString() ?? '';
		},
		hoveringItemNumber(): number {
			return this.ndvStore.hoveringItemNumber;
		},
		sqlDialect(): SQLDialectType {
			return SQL_DIALECTS[this.dialect as keyof typeof SQL_DIALECTS] ?? SQL_DIALECTS.StandardSQL;
		},
		extensions(): Extension[] {
			const dialect = this.sqlDialect;

			function sqlWithN8nLanguageSupport() {
				return new LanguageSupport(dialect.language, [
					dialect.language.data.of({
						autocomplete: ifNotIn(['Resolvable'], keywordCompletionSource(dialect, true)),
					}),
					n8nCompletionSources().map((source) => dialect.language.data.of(source)),
				]);
			}

<<<<<<< HEAD
		if (this.isReadOnly) {
			extensions.push(EditorView.editable.of(this.isReadOnly));
		} else {
			extensions.push(
				history(),
				keymap.of([indentWithTab, { key: 'Mod-Shift-z', run: redo }]),
				autocompletion(),
				indentOnInput(),
				highlightActiveLine(),
				highlightActiveLineGutter(),
				foldGutter(),
				dropCursor(),
				EditorView.updateListener.of((viewUpdate: ViewUpdate) => {
					if (!viewUpdate.docChanged) return;
					this.$emit('update:modelValue', this.doc);
				}),
			);
		}
		const state = EditorState.create({ doc: this.modelValue, extensions });
=======
			const extensions = [
				sqlWithN8nLanguageSupport(),
				expressionInputHandler(),
				codeNodeEditorTheme({ isReadOnly: this.isReadOnly, customMaxHeight: '350px' }),
				lineNumbers(),
				EditorView.lineWrapping,
				EditorState.readOnly.of(this.isReadOnly),
				EditorView.domEventHandlers({
					focus: () => {
						this.isFocused = true;
					},
				}),
				EditorState.readOnly.of(this.isReadOnly),
				EditorView.editable.of(!this.isReadOnly),
			];

			if (!this.isReadOnly) {
				extensions.push(
					history(),
					keymap.of([
						{ key: 'Mod-Shift-z', run: redo },
						{ key: 'Mod-/', run: toggleComment },
						{ key: 'Tab', run: acceptCompletion },
						indentWithTab,
					]),
					autocompletion(),
					indentOnInput(),
					highlightActiveLine(),
					highlightActiveLineGutter(),
					foldGutter(),
					dropCursor(),
					bracketMatching(),
					EditorView.updateListener.of((viewUpdate) => {
						if (!viewUpdate.docChanged || !this.editor) return;

						highlighter.removeColor(this.editor as EditorView, this.plaintextSegments);
						highlighter.addColor(this.editor as EditorView, this.resolvableSegments);

						this.$emit('valueChanged', this.doc);
					}),
				);
			}
			return extensions;
		},
	},
	mounted() {
		if (!this.isReadOnly) codeNodeEditorEventBus.on('error-line-number', this.highlightLine);

		const state = EditorState.create({ doc: this.query, extensions: this.extensions });
>>>>>>> e152cfe2
		this.editor = new EditorView({ parent: this.$refs.sqlEditor as HTMLDivElement, state });
		highlighter.addColor(this.editor as EditorView, this.resolvableSegments);
	},
	methods: {
		onBlur() {
			this.isFocused = false;
		},
		highlightLine(line: number | 'final') {
			if (!this.editor) return;

			if (line === 'final') {
				this.editor.dispatch({
					selection: { anchor: this.query.length },
				});
				return;
			}

			this.editor.dispatch({
				selection: { anchor: this.editor.state.doc.line(line).from },
			});
		},
	},
});
</script>

<style module lang="scss">
.sqlEditor {
	position: relative;
}
</style><|MERGE_RESOLUTION|>--- conflicted
+++ resolved
@@ -3,7 +3,7 @@
 		<div ref="sqlEditor" data-test-id="sql-editor-container" class="ph-no-capture"></div>
 		<InlineExpressionEditorOutput
 			:segments="segments"
-			:value="query"
+			:value="modelValue"
 			:isReadOnly="isReadOnly"
 			:visible="isFocused"
 			:hoveringItemNumber="hoveringItemNumber"
@@ -102,7 +102,7 @@
 				changes: {
 					from: 0,
 					to: this.editor.state.doc.length,
-					insert: this.query,
+					insert: this.modelValue,
 				},
 			});
 
@@ -133,27 +133,6 @@
 				]);
 			}
 
-<<<<<<< HEAD
-		if (this.isReadOnly) {
-			extensions.push(EditorView.editable.of(this.isReadOnly));
-		} else {
-			extensions.push(
-				history(),
-				keymap.of([indentWithTab, { key: 'Mod-Shift-z', run: redo }]),
-				autocompletion(),
-				indentOnInput(),
-				highlightActiveLine(),
-				highlightActiveLineGutter(),
-				foldGutter(),
-				dropCursor(),
-				EditorView.updateListener.of((viewUpdate: ViewUpdate) => {
-					if (!viewUpdate.docChanged) return;
-					this.$emit('update:modelValue', this.doc);
-				}),
-			);
-		}
-		const state = EditorState.create({ doc: this.modelValue, extensions });
-=======
 			const extensions = [
 				sqlWithN8nLanguageSupport(),
 				expressionInputHandler(),
@@ -186,13 +165,13 @@
 					foldGutter(),
 					dropCursor(),
 					bracketMatching(),
-					EditorView.updateListener.of((viewUpdate) => {
+					EditorView.updateListener.of((viewUpdate: ViewUpdate) => {
 						if (!viewUpdate.docChanged || !this.editor) return;
 
 						highlighter.removeColor(this.editor as EditorView, this.plaintextSegments);
 						highlighter.addColor(this.editor as EditorView, this.resolvableSegments);
 
-						this.$emit('valueChanged', this.doc);
+						this.$emit('update:modelValue', this.doc);
 					}),
 				);
 			}
@@ -202,8 +181,7 @@
 	mounted() {
 		if (!this.isReadOnly) codeNodeEditorEventBus.on('error-line-number', this.highlightLine);
 
-		const state = EditorState.create({ doc: this.query, extensions: this.extensions });
->>>>>>> e152cfe2
+		const state = EditorState.create({ doc: this.modelValue, extensions: this.extensions });
 		this.editor = new EditorView({ parent: this.$refs.sqlEditor as HTMLDivElement, state });
 		highlighter.addColor(this.editor as EditorView, this.resolvableSegments);
 	},
@@ -216,7 +194,7 @@
 
 			if (line === 'final') {
 				this.editor.dispatch({
-					selection: { anchor: this.query.length },
+					selection: { anchor: this.modelValue.length },
 				});
 				return;
 			}
