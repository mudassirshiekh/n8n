--- conflicted
+++ resolved
@@ -75,7 +75,6 @@
 			<WorkflowSettings />
 		</ModalRoot>
 
-<<<<<<< HEAD
 		<ModalRoot :name="CHANGE_PASSWORD_MODAL_KEY">
 			<template v-slot="{ modalName }">
 				<ChangePasswordModal
@@ -99,30 +98,29 @@
 					:activeId="activeId"
 				/>
 			</template>
-=======
 		<ModalRoot :name="EXECUTIONS_MODAL_KEY">
 			<ExecutionsList />
 		</ModalRoot>
 
 		<ModalRoot :name="WORKFLOW_ACTIVE_MODAL_KEY">
 			<ActivationModal />
->>>>>>> 7609cd32
 		</ModalRoot>
 	</div>
 </template>
 
 <script lang="ts">
 import Vue from "vue";
-<<<<<<< HEAD
-import { ABOUT_MODAL_KEY, CHANGE_PASSWORD_MODAL_KEY, CONTACT_PROMPT_MODAL_KEY, CREDENTIAL_LIST_MODAL_KEY, DELETE_USER_MODAL_KEY, DUPLICATE_MODAL_KEY, INVITE_USER_MODAL_KEY, TAGS_MANAGER_MODAL_KEY, PERSONALIZATION_MODAL_KEY, WORKFLOW_OPEN_MODAL_KEY, VERSIONS_MODAL_KEY, CREDENTIAL_EDIT_MODAL_KEY, CREDENTIAL_SELECT_MODAL_KEY, WORKFLOW_SETTINGS_MODAL_KEY, VALUE_SURVEY_MODAL_KEY } from '@/constants';
-=======
 import {
+	ABOUT_MODAL_KEY,
+	CHANGE_PASSWORD_MODAL_KEY,
 	CONTACT_PROMPT_MODAL_KEY,
 	CREDENTIAL_EDIT_MODAL_KEY,
 	CREDENTIAL_LIST_MODAL_KEY,
 	CREDENTIAL_SELECT_MODAL_KEY,
+	DELETE_USER_MODAL_KEY,
 	DUPLICATE_MODAL_KEY,
 	EXECUTIONS_MODAL_KEY,
+	INVITE_USER_MODAL_KEY,
 	PERSONALIZATION_MODAL_KEY,
 	TAGS_MANAGER_MODAL_KEY,
 	VALUE_SURVEY_MODAL_KEY,
@@ -131,7 +129,6 @@
 	WORKFLOW_OPEN_MODAL_KEY,
 	WORKFLOW_SETTINGS_MODAL_KEY,
 } from '@/constants';
->>>>>>> 7609cd32
 
 import AboutModal from './AboutModal.vue';
 import ChangePasswordModal from "./ChangePasswordModal.vue";
@@ -148,33 +145,24 @@
 import ValueSurvey from "./ValueSurvey.vue";
 import WorkflowSettings from "./WorkflowSettings.vue";
 import WorkflowOpen from "./WorkflowOpen.vue";
-<<<<<<< HEAD
 import DeleteUserModal from "./DeleteUserModal.vue";
-=======
 import ExecutionsList from "./ExecutionsList.vue";
 import ActivationModal from "./ActivationModal.vue";
->>>>>>> 7609cd32
 
 export default Vue.extend({
 	name: "Modals",
 	components: {
-<<<<<<< HEAD
 		AboutModal,
+		ActivationModal,
+		ContactPromptModal,
 		ChangePasswordModal,
-=======
-		ActivationModal,
->>>>>>> 7609cd32
-		ContactPromptModal,
 		CredentialEdit,
 		CredentialsList,
 		CredentialsSelectModal,
 		DeleteUserModal,
 		DuplicateWorkflowDialog,
-<<<<<<< HEAD
 		InviteUsersModal,
-=======
 		ExecutionsList,
->>>>>>> 7609cd32
 		ModalRoot,
 		PersonalizationModal,
 		TagsManager,
