--- conflicted
+++ resolved
@@ -66,11 +66,7 @@
                 </span>
               </div>
               <span
-<<<<<<< HEAD
-                class="text ph-no-capture"
-=======
                 class="text"
->>>>>>> 40293863
               >
                 John
               </span>
@@ -120,11 +116,7 @@
                 </span>
               </div>
               <span
-<<<<<<< HEAD
-                class="text ph-no-capture"
-=======
                 class="text"
->>>>>>> 40293863
               >
                 22
               </span>
@@ -247,11 +239,7 @@
                     </span>
                   </div>
                   <span
-<<<<<<< HEAD
-                    class="text ph-no-capture"
-=======
                     class="text"
->>>>>>> 40293863
                   >
                     surfing
                   </span>
@@ -303,11 +291,7 @@
                     </span>
                   </div>
                   <span
-<<<<<<< HEAD
-                    class="text ph-no-capture"
-=======
                     class="text"
->>>>>>> 40293863
                   >
                     traveling
                   </span>
@@ -655,11 +639,7 @@
                             </span>
                           </div>
                           <span
-<<<<<<< HEAD
-                            class="text ph-no-capture"
-=======
                             class="text"
->>>>>>> 40293863
                           >
                             1
                           </span>
@@ -712,11 +692,7 @@
                         </span>
                       </div>
                       <span
-<<<<<<< HEAD
-                        class="text ph-no-capture"
-=======
                         class="text"
->>>>>>> 40293863
                       >
                         ignore
                       </span>
