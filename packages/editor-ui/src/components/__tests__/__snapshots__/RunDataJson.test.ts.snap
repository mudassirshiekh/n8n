// Vitest Snapshot v1

exports[`RunDataJson.vue > renders json values properly 1`] = `
<div>
  <div
    class="jsonDisplay"
  >
    <!---->
    <div
      class=""
    >
      
      <div
        class="vjs-tree json-data"
      >
        
        <div
          class="vjs-tree-node"
        >
          <!---->
          <!---->
          <div
            class="vjs-indent"
          >
            
            
            <!---->
          </div>
          <!---->
          <span>
            <span
              class="vjs-tree-brackets"
            >
              [
            </span>
            <!---->
            <!---->
          </span>
        </div>
        <div
          class="vjs-tree-node"
        >
          <!---->
          <!---->
          <div
            class="vjs-indent"
          >
            
            <div
              class="vjs-indent-unit has-line"
            />
            
            <!---->
          </div>
          <!---->
          <span>
            <span
              class="vjs-tree-brackets"
            >
<<<<<<< HEAD
              {
            </span>
            <!---->
            <!---->
          </span>
        </div>
        <div
          class="vjs-tree-node"
        >
          <!---->
          <!---->
          <div
            class="vjs-indent"
          >
            
            <div
              class="vjs-indent-unit has-line"
            />
            <div
              class="vjs-indent-unit has-line"
            />
            
            <!---->
          </div>
          <span
            class="vjs-key"
          >
            
            <span
              class="mappable"
              data-depth="2"
              data-name="list"
              data-path="[0].list"
              data-target="mappable"
              data-value="{{ $('Set').item.json.list }}"
            >
              "list"
            </span>
            
            <span
              class="vjs-colon"
            >
              : 
            </span>
          </span>
          <span>
            <span
              class="vjs-tree-brackets"
            >
              [
            </span>
            <!---->
            <!---->
          </span>
        </div>
        <div
          class="vjs-tree-node"
        >
          <!---->
          <!---->
          <div
            class="vjs-indent"
          >
            
            <div
              class="vjs-indent-unit has-line"
            />
            <div
              class="vjs-indent-unit has-line"
            />
            <div
              class="vjs-indent-unit has-line"
            />
            
            <!---->
          </div>
          <!---->
          <span>
            <span
              class="vjs-value vjs-value-number"
            >
              
              <span
                class="mappable ph-no-capture"
                data-depth="3"
                data-name="list[0]"
                data-path="[0].list[0]"
                data-target="mappable"
                data-value="{{ $('Set').item.json.list[0] }}"
=======
              <div
                class="vjs-tree-node"
                collapsed-on-click-brackets="true"
              >
                <!---->
                <!---->
                <div
                  class="vjs-indent"
                >
                  <!---->
                </div>
                <!---->
                <span>
                  <span
                    class="vjs-tree-brackets"
                  >
                    [
                  </span>
                  <!---->
                  <!---->
                </span>
              </div>
              <div
                class="vjs-tree-node"
                collapsed-on-click-brackets="true"
              >
                <!---->
                <!---->
                <div
                  class="vjs-indent"
                >
                  <div
                    class="vjs-indent-unit has-line"
                  />
                  <!---->
                </div>
                <!---->
                <span>
                  <span
                    class="vjs-tree-brackets"
                  >
                    {
                  </span>
                  <!---->
                  <!---->
                </span>
              </div>
              <div
                class="vjs-tree-node"
                collapsed-on-click-brackets="true"
              >
                <!---->
                <!---->
                <div
                  class="vjs-indent"
                >
                  <div
                    class="vjs-indent-unit has-line"
                  />
                  <div
                    class="vjs-indent-unit has-line"
                  />
                  <!---->
                </div>
                <span
                  class="vjs-key"
                >
                  <span
                    class="mappable"
                    data-depth="2"
                    data-name="list"
                    data-path="[0].list"
                    data-target="mappable"
                    data-value="{{ $('Set').item.json.list }}"
                  >
                    "list"
                  </span>
                  <span>
                    :
                  </span>
                </span>
                <span>
                  <span
                    class="vjs-tree-brackets"
                  >
                    [
                  </span>
                  <!---->
                  <!---->
                </span>
              </div>
              <div
                class="vjs-tree-node"
                collapsed-on-click-brackets="true"
              >
                <!---->
                <!---->
                <div
                  class="vjs-indent"
                >
                  <div
                    class="vjs-indent-unit has-line"
                  />
                  <div
                    class="vjs-indent-unit has-line"
                  />
                  <div
                    class="vjs-indent-unit has-line"
                  />
                  <!---->
                </div>
                <!---->
                <span>
                  <span
                    class="vjs-value vjs-value-number"
                  >
                    <span
                      class="mappable"
                      data-depth="3"
                      data-name="list[0]"
                      data-path="[0].list[0]"
                      data-target="mappable"
                      data-value="{{ $('Set').item.json.list[0] }}"
                    >
                      1
                    </span>
                  </span>
                  <span>
                    ,
                  </span>
                  <!---->
                </span>
              </div>
              <div
                class="vjs-tree-node"
                collapsed-on-click-brackets="true"
              >
                <!---->
                <!---->
                <div
                  class="vjs-indent"
                >
                  <div
                    class="vjs-indent-unit has-line"
                  />
                  <div
                    class="vjs-indent-unit has-line"
                  />
                  <div
                    class="vjs-indent-unit has-line"
                  />
                  <!---->
                </div>
                <!---->
                <span>
                  <span
                    class="vjs-value vjs-value-number"
                  >
                    <span
                      class="mappable"
                      data-depth="3"
                      data-name="list[1]"
                      data-path="[0].list[1]"
                      data-target="mappable"
                      data-value="{{ $('Set').item.json.list[1] }}"
                    >
                      2
                    </span>
                  </span>
                  <span>
                    ,
                  </span>
                  <!---->
                </span>
              </div>
              <div
                class="vjs-tree-node"
                collapsed-on-click-brackets="true"
              >
                <!---->
                <!---->
                <div
                  class="vjs-indent"
                >
                  <div
                    class="vjs-indent-unit has-line"
                  />
                  <div
                    class="vjs-indent-unit has-line"
                  />
                  <div
                    class="vjs-indent-unit has-line"
                  />
                  <!---->
                </div>
                <!---->
                <span>
                  <span
                    class="vjs-value vjs-value-number"
                  >
                    <span
                      class="mappable"
                      data-depth="3"
                      data-name="list[2]"
                      data-path="[0].list[2]"
                      data-target="mappable"
                      data-value="{{ $('Set').item.json.list[2] }}"
                    >
                      3
                    </span>
                  </span>
                  <!---->
                  <!---->
                </span>
              </div>
              <div
                class="vjs-tree-node"
                collapsed-on-click-brackets="true"
              >
                <!---->
                <!---->
                <div
                  class="vjs-indent"
                >
                  <div
                    class="vjs-indent-unit has-line"
                  />
                  <div
                    class="vjs-indent-unit has-line"
                  />
                  <!---->
                </div>
                <!---->
                <span>
                  <span
                    class="vjs-tree-brackets"
                  >
                    ]
                  </span>
                  <span>
                    ,
                  </span>
                  <!---->
                </span>
              </div>
              <div
                class="vjs-tree-node"
                collapsed-on-click-brackets="true"
              >
                <!---->
                <!---->
                <div
                  class="vjs-indent"
                >
                  <div
                    class="vjs-indent-unit has-line"
                  />
                  <div
                    class="vjs-indent-unit has-line"
                  />
                  <!---->
                </div>
                <span
                  class="vjs-key"
                >
                  <span
                    class="mappable"
                    data-depth="2"
                    data-name="record"
                    data-path="[0].record"
                    data-target="mappable"
                    data-value="{{ $('Set').item.json.record }}"
                  >
                    "record"
                  </span>
                  <span>
                    :
                  </span>
                </span>
                <span>
                  <span
                    class="vjs-tree-brackets"
                  >
                    {
                  </span>
                  <!---->
                  <!---->
                </span>
              </div>
              <div
                class="vjs-tree-node"
                collapsed-on-click-brackets="true"
              >
                <!---->
                <!---->
                <div
                  class="vjs-indent"
                >
                  <div
                    class="vjs-indent-unit has-line"
                  />
                  <div
                    class="vjs-indent-unit has-line"
                  />
                  <div
                    class="vjs-indent-unit has-line"
                  />
                  <!---->
                </div>
                <span
                  class="vjs-key"
                >
                  <span
                    class="mappable"
                    data-depth="3"
                    data-name="name"
                    data-path="[0].record.name"
                    data-target="mappable"
                    data-value="{{ $('Set').item.json.record.name }}"
                  >
                    "name"
                  </span>
                  <span>
                    :
                  </span>
                </span>
                <span>
                  <span
                    class="vjs-value vjs-value-string"
                  >
                    <span>
                      "Joe"
                    </span>
                  </span>
                  <!---->
                  <!---->
                </span>
              </div>
              <div
                class="vjs-tree-node"
                collapsed-on-click-brackets="true"
>>>>>>> 40293863
              >
                1
              </span>
              
            </span>
            <span>
              ,
            </span>
            <!---->
          </span>
        </div>
        <div
          class="vjs-tree-node"
        >
          <!---->
          <!---->
          <div
            class="vjs-indent"
          >
            
            <div
              class="vjs-indent-unit has-line"
            />
            <div
              class="vjs-indent-unit has-line"
            />
            <div
              class="vjs-indent-unit has-line"
            />
            
            <!---->
          </div>
          <!---->
          <span>
            <span
              class="vjs-value vjs-value-number"
            >
              
              <span
                class="mappable ph-no-capture"
                data-depth="3"
                data-name="list[1]"
                data-path="[0].list[1]"
                data-target="mappable"
                data-value="{{ $('Set').item.json.list[1] }}"
              >
<<<<<<< HEAD
                2
              </span>
              
            </span>
            <span>
              ,
            </span>
            <!---->
          </span>
        </div>
        <div
          class="vjs-tree-node"
        >
          <!---->
          <!---->
          <div
            class="vjs-indent"
          >
            
            <div
              class="vjs-indent-unit has-line"
            />
            <div
              class="vjs-indent-unit has-line"
            />
            <div
              class="vjs-indent-unit has-line"
            />
            
            <!---->
          </div>
          <!---->
          <span>
            <span
              class="vjs-value vjs-value-number"
            >
              
              <span
                class="mappable ph-no-capture"
                data-depth="3"
                data-name="list[2]"
                data-path="[0].list[2]"
                data-target="mappable"
                data-value="{{ $('Set').item.json.list[2] }}"
              >
                3
              </span>
              
            </span>
            <!---->
            <!---->
          </span>
        </div>
        <div
          class="vjs-tree-node"
        >
          <!---->
          <!---->
          <div
            class="vjs-indent"
          >
            
            <div
              class="vjs-indent-unit has-line"
            />
            <div
              class="vjs-indent-unit has-line"
            />
            
            <!---->
          </div>
          <!---->
          <span>
            <span
              class="vjs-tree-brackets"
            >
              ]
            </span>
            <span>
              ,
            </span>
            <!---->
          </span>
        </div>
        <div
          class="vjs-tree-node"
        >
          <!---->
          <!---->
          <div
            class="vjs-indent"
          >
            
            <div
              class="vjs-indent-unit has-line"
            />
            <div
              class="vjs-indent-unit has-line"
            />
            
            <!---->
          </div>
          <span
            class="vjs-key"
          >
            
            <span
              class="mappable"
              data-depth="2"
              data-name="record"
              data-path="[0].record"
              data-target="mappable"
              data-value="{{ $('Set').item.json.record }}"
            >
              "record"
            </span>
            
            <span
              class="vjs-colon"
            >
              : 
            </span>
          </span>
          <span>
            <span
              class="vjs-tree-brackets"
            >
              {
            </span>
            <!---->
            <!---->
          </span>
        </div>
        <div
          class="vjs-tree-node"
        >
          <!---->
          <!---->
          <div
            class="vjs-indent"
          >
            
            <div
              class="vjs-indent-unit has-line"
            />
            <div
              class="vjs-indent-unit has-line"
            />
            <div
              class="vjs-indent-unit has-line"
            />
            
            <!---->
          </div>
          <span
            class="vjs-key"
          >
            
            <span
              class="mappable"
              data-depth="3"
              data-name="name"
              data-path="[0].record.name"
              data-target="mappable"
              data-value="{{ $('Set').item.json.record.name }}"
            >
              "name"
            </span>
            
            <span
              class="vjs-colon"
            >
              : 
            </span>
          </span>
          <span>
            <span
              class="vjs-value vjs-value-string"
            >
              
              <span
                class="ph-no-capture"
              >
                "Joe"
              </span>
              
            </span>
            <!---->
            <!---->
          </span>
        </div>
        <div
          class="vjs-tree-node"
        >
          <!---->
          <!---->
          <div
            class="vjs-indent"
          >
            
            <div
              class="vjs-indent-unit has-line"
            />
            <div
              class="vjs-indent-unit has-line"
            />
            
            <!---->
          </div>
          <!---->
          <span>
            <span
              class="vjs-tree-brackets"
            >
              }
            </span>
            <span>
              ,
            </span>
            <!---->
          </span>
        </div>
        <div
          class="vjs-tree-node"
        >
          <!---->
          <!---->
          <div
            class="vjs-indent"
          >
            
            <div
              class="vjs-indent-unit has-line"
            />
            <div
              class="vjs-indent-unit has-line"
            />
            
            <!---->
          </div>
          <span
            class="vjs-key"
          >
            
            <span
              class="mappable"
              data-depth="2"
              data-name="myNumber"
              data-path="[0].myNumber"
              data-target="mappable"
              data-value="{{ $('Set').item.json.myNumber }}"
            >
              "myNumber"
            </span>
            
            <span
              class="vjs-colon"
            >
              : 
            </span>
          </span>
          <span>
            <span
              class="vjs-value vjs-value-number"
            >
              
              <span
                class="ph-no-capture"
              >
                123
              </span>
              
            </span>
            <span>
              ,
            </span>
            <!---->
          </span>
        </div>
        <div
          class="vjs-tree-node"
        >
          <!---->
          <!---->
          <div
            class="vjs-indent"
          >
            
            <div
              class="vjs-indent-unit has-line"
            />
            <div
              class="vjs-indent-unit has-line"
            />
            
            <!---->
          </div>
          <span
            class="vjs-key"
          >
            
            <span
              class="mappable"
              data-depth="2"
              data-name="myStringNumber"
              data-path="[0].myStringNumber"
              data-target="mappable"
              data-value="{{ $('Set').item.json.myStringNumber }}"
            >
              "myStringNumber"
            </span>
            
            <span
              class="vjs-colon"
            >
              : 
            </span>
          </span>
          <span>
            <span
              class="vjs-value vjs-value-string"
            >
              
              <span
                class="ph-no-capture"
              >
                "456"
              </span>
              
            </span>
            <span>
              ,
            </span>
            <!---->
          </span>
        </div>
        <div
          class="vjs-tree-node"
        >
          <!---->
          <!---->
          <div
            class="vjs-indent"
          >
            
            <div
              class="vjs-indent-unit has-line"
            />
            <div
              class="vjs-indent-unit has-line"
            />
            
            <!---->
          </div>
          <span
            class="vjs-key"
          >
            
            <span
              class="mappable"
              data-depth="2"
              data-name="myStringText"
              data-path="[0].myStringText"
              data-target="mappable"
              data-value="{{ $('Set').item.json.myStringText }}"
            >
              "myStringText"
            </span>
            
            <span
              class="vjs-colon"
            >
              : 
            </span>
          </span>
          <span>
            <span
              class="vjs-value vjs-value-string"
            >
              
              <span
                class="ph-no-capture"
=======
                <!---->
                <!---->
                <div
                  class="vjs-indent"
                >
                  <div
                    class="vjs-indent-unit has-line"
                  />
                  <div
                    class="vjs-indent-unit has-line"
                  />
                  <!---->
                </div>
                <span
                  class="vjs-key"
                >
                  <span
                    class="mappable"
                    data-depth="2"
                    data-name="myNumber"
                    data-path="[0].myNumber"
                    data-target="mappable"
                    data-value="{{ $('Set').item.json.myNumber }}"
                  >
                    "myNumber"
                  </span>
                  <span>
                    :
                  </span>
                </span>
                <span>
                  <span
                    class="vjs-value vjs-value-number"
                  >
                    <span>
                      123
                    </span>
                  </span>
                  <span>
                    ,
                  </span>
                  <!---->
                </span>
              </div>
              <div
                class="vjs-tree-node"
                collapsed-on-click-brackets="true"
              >
                <!---->
                <!---->
                <div
                  class="vjs-indent"
                >
                  <div
                    class="vjs-indent-unit has-line"
                  />
                  <div
                    class="vjs-indent-unit has-line"
                  />
                  <!---->
                </div>
                <span
                  class="vjs-key"
                >
                  <span
                    class="mappable"
                    data-depth="2"
                    data-name="myStringNumber"
                    data-path="[0].myStringNumber"
                    data-target="mappable"
                    data-value="{{ $('Set').item.json.myStringNumber }}"
                  >
                    "myStringNumber"
                  </span>
                  <span>
                    :
                  </span>
                </span>
                <span>
                  <span
                    class="vjs-value vjs-value-string"
                  >
                    <span>
                      "456"
                    </span>
                  </span>
                  <span>
                    ,
                  </span>
                  <!---->
                </span>
              </div>
              <div
                class="vjs-tree-node"
                collapsed-on-click-brackets="true"
              >
                <!---->
                <!---->
                <div
                  class="vjs-indent"
                >
                  <div
                    class="vjs-indent-unit has-line"
                  />
                  <div
                    class="vjs-indent-unit has-line"
                  />
                  <!---->
                </div>
                <span
                  class="vjs-key"
                >
                  <span
                    class="mappable"
                    data-depth="2"
                    data-name="myStringText"
                    data-path="[0].myStringText"
                    data-target="mappable"
                    data-value="{{ $('Set').item.json.myStringText }}"
                  >
                    "myStringText"
                  </span>
                  <span>
                    :
                  </span>
                </span>
                <span>
                  <span
                    class="vjs-value vjs-value-string"
                  >
                    <span>
                      "abc"
                    </span>
                  </span>
                  <span>
                    ,
                  </span>
                  <!---->
                </span>
              </div>
              <div
                class="vjs-tree-node"
                collapsed-on-click-brackets="true"
              >
                <!---->
                <!---->
                <div
                  class="vjs-indent"
                >
                  <div
                    class="vjs-indent-unit has-line"
                  />
                  <div
                    class="vjs-indent-unit has-line"
                  />
                  <!---->
                </div>
                <span
                  class="vjs-key"
                >
                  <span
                    class="mappable"
                    data-depth="2"
                    data-name="nil"
                    data-path="[0].nil"
                    data-target="mappable"
                    data-value="{{ $('Set').item.json.nil }}"
                  >
                    "nil"
                  </span>
                  <span>
                    :
                  </span>
                </span>
                <span>
                  <span
                    class="vjs-value vjs-value-null"
                  >
                    <span>
                      null
                    </span>
                  </span>
                  <span>
                    ,
                  </span>
                  <!---->
                </span>
              </div>
              <div
                class="vjs-tree-node"
                collapsed-on-click-brackets="true"
              >
                <!---->
                <!---->
                <div
                  class="vjs-indent"
                >
                  <div
                    class="vjs-indent-unit has-line"
                  />
                  <div
                    class="vjs-indent-unit has-line"
                  />
                  <!---->
                </div>
                <span
                  class="vjs-key"
                >
                  <span
                    class="mappable"
                    data-depth="2"
                    data-name="d"
                    data-path="[0].d"
                    data-target="mappable"
                    data-value="{{ $('Set').item.json.d }}"
                  >
                    "d"
                  </span>
                  <span>
                    :
                  </span>
                </span>
                <span>
                  <span
                    class="vjs-value vjs-value-undefined"
                  >
                    <span>
                      
                    </span>
                  </span>
                  <!---->
                  <!---->
                </span>
              </div>
              <div
                class="vjs-tree-node"
                collapsed-on-click-brackets="true"
>>>>>>> 40293863
              >
                "abc"
              </span>
              
            </span>
            <span>
              ,
            </span>
            <!---->
          </span>
        </div>
        <div
          class="vjs-tree-node"
        >
          <!---->
          <!---->
          <div
            class="vjs-indent"
          >
            
            <div
              class="vjs-indent-unit has-line"
            />
            <div
              class="vjs-indent-unit has-line"
            />
            
            <!---->
          </div>
          <span
            class="vjs-key"
          >
            
            <span
              class="mappable"
              data-depth="2"
              data-name="nil"
              data-path="[0].nil"
              data-target="mappable"
              data-value="{{ $('Set').item.json.nil }}"
            >
              "nil"
            </span>
            
            <span
              class="vjs-colon"
            >
              : 
            </span>
          </span>
          <span>
            <span
              class="vjs-value vjs-value-null"
            >
              
              <span
                class="ph-no-capture"
              >
                null
              </span>
              
            </span>
            <span>
              ,
            </span>
            <!---->
          </span>
        </div>
        <div
          class="vjs-tree-node"
        >
          <!---->
          <!---->
          <div
            class="vjs-indent"
          >
            
            <div
              class="vjs-indent-unit has-line"
            />
            <div
              class="vjs-indent-unit has-line"
            />
            
            <!---->
          </div>
          <span
            class="vjs-key"
          >
            
            <span
              class="mappable"
              data-depth="2"
              data-name="d"
              data-path="[0].d"
              data-target="mappable"
              data-value="{{ $('Set').item.json.d }}"
            >
              "d"
            </span>
            
            <span
              class="vjs-colon"
            >
              : 
            </span>
          </span>
          <span>
            <span
              class="vjs-value vjs-value-undefined"
            >
              
              <span
                class="ph-no-capture"
              />
              
            </span>
            <!---->
            <!---->
          </span>
        </div>
        <div
          class="vjs-tree-node"
        >
          <!---->
          <!---->
          <div
            class="vjs-indent"
          >
            
            <div
              class="vjs-indent-unit has-line"
            />
            
            <!---->
          </div>
          <!---->
          <span>
            <span
              class="vjs-tree-brackets"
            >
              }
            </span>
            <!---->
            <!---->
          </span>
        </div>
        <div
          class="vjs-tree-node"
        >
          <!---->
          <!---->
          <div
            class="vjs-indent"
          >
            
            
            <!---->
          </div>
          <!---->
          <span>
            <span
              class="vjs-tree-brackets"
            >
              ]
            </span>
            <!---->
            <!---->
          </span>
        </div>
        
      </div>
      
      <!--teleport start-->
      <!--teleport end-->
    </div>
  </div>
</div>
`;<|MERGE_RESOLUTION|>--- conflicted
+++ resolved
@@ -57,7 +57,6 @@
             <span
               class="vjs-tree-brackets"
             >
-<<<<<<< HEAD
               {
             </span>
             <!---->
@@ -147,349 +146,6 @@
                 data-path="[0].list[0]"
                 data-target="mappable"
                 data-value="{{ $('Set').item.json.list[0] }}"
-=======
-              <div
-                class="vjs-tree-node"
-                collapsed-on-click-brackets="true"
-              >
-                <!---->
-                <!---->
-                <div
-                  class="vjs-indent"
-                >
-                  <!---->
-                </div>
-                <!---->
-                <span>
-                  <span
-                    class="vjs-tree-brackets"
-                  >
-                    [
-                  </span>
-                  <!---->
-                  <!---->
-                </span>
-              </div>
-              <div
-                class="vjs-tree-node"
-                collapsed-on-click-brackets="true"
-              >
-                <!---->
-                <!---->
-                <div
-                  class="vjs-indent"
-                >
-                  <div
-                    class="vjs-indent-unit has-line"
-                  />
-                  <!---->
-                </div>
-                <!---->
-                <span>
-                  <span
-                    class="vjs-tree-brackets"
-                  >
-                    {
-                  </span>
-                  <!---->
-                  <!---->
-                </span>
-              </div>
-              <div
-                class="vjs-tree-node"
-                collapsed-on-click-brackets="true"
-              >
-                <!---->
-                <!---->
-                <div
-                  class="vjs-indent"
-                >
-                  <div
-                    class="vjs-indent-unit has-line"
-                  />
-                  <div
-                    class="vjs-indent-unit has-line"
-                  />
-                  <!---->
-                </div>
-                <span
-                  class="vjs-key"
-                >
-                  <span
-                    class="mappable"
-                    data-depth="2"
-                    data-name="list"
-                    data-path="[0].list"
-                    data-target="mappable"
-                    data-value="{{ $('Set').item.json.list }}"
-                  >
-                    "list"
-                  </span>
-                  <span>
-                    :
-                  </span>
-                </span>
-                <span>
-                  <span
-                    class="vjs-tree-brackets"
-                  >
-                    [
-                  </span>
-                  <!---->
-                  <!---->
-                </span>
-              </div>
-              <div
-                class="vjs-tree-node"
-                collapsed-on-click-brackets="true"
-              >
-                <!---->
-                <!---->
-                <div
-                  class="vjs-indent"
-                >
-                  <div
-                    class="vjs-indent-unit has-line"
-                  />
-                  <div
-                    class="vjs-indent-unit has-line"
-                  />
-                  <div
-                    class="vjs-indent-unit has-line"
-                  />
-                  <!---->
-                </div>
-                <!---->
-                <span>
-                  <span
-                    class="vjs-value vjs-value-number"
-                  >
-                    <span
-                      class="mappable"
-                      data-depth="3"
-                      data-name="list[0]"
-                      data-path="[0].list[0]"
-                      data-target="mappable"
-                      data-value="{{ $('Set').item.json.list[0] }}"
-                    >
-                      1
-                    </span>
-                  </span>
-                  <span>
-                    ,
-                  </span>
-                  <!---->
-                </span>
-              </div>
-              <div
-                class="vjs-tree-node"
-                collapsed-on-click-brackets="true"
-              >
-                <!---->
-                <!---->
-                <div
-                  class="vjs-indent"
-                >
-                  <div
-                    class="vjs-indent-unit has-line"
-                  />
-                  <div
-                    class="vjs-indent-unit has-line"
-                  />
-                  <div
-                    class="vjs-indent-unit has-line"
-                  />
-                  <!---->
-                </div>
-                <!---->
-                <span>
-                  <span
-                    class="vjs-value vjs-value-number"
-                  >
-                    <span
-                      class="mappable"
-                      data-depth="3"
-                      data-name="list[1]"
-                      data-path="[0].list[1]"
-                      data-target="mappable"
-                      data-value="{{ $('Set').item.json.list[1] }}"
-                    >
-                      2
-                    </span>
-                  </span>
-                  <span>
-                    ,
-                  </span>
-                  <!---->
-                </span>
-              </div>
-              <div
-                class="vjs-tree-node"
-                collapsed-on-click-brackets="true"
-              >
-                <!---->
-                <!---->
-                <div
-                  class="vjs-indent"
-                >
-                  <div
-                    class="vjs-indent-unit has-line"
-                  />
-                  <div
-                    class="vjs-indent-unit has-line"
-                  />
-                  <div
-                    class="vjs-indent-unit has-line"
-                  />
-                  <!---->
-                </div>
-                <!---->
-                <span>
-                  <span
-                    class="vjs-value vjs-value-number"
-                  >
-                    <span
-                      class="mappable"
-                      data-depth="3"
-                      data-name="list[2]"
-                      data-path="[0].list[2]"
-                      data-target="mappable"
-                      data-value="{{ $('Set').item.json.list[2] }}"
-                    >
-                      3
-                    </span>
-                  </span>
-                  <!---->
-                  <!---->
-                </span>
-              </div>
-              <div
-                class="vjs-tree-node"
-                collapsed-on-click-brackets="true"
-              >
-                <!---->
-                <!---->
-                <div
-                  class="vjs-indent"
-                >
-                  <div
-                    class="vjs-indent-unit has-line"
-                  />
-                  <div
-                    class="vjs-indent-unit has-line"
-                  />
-                  <!---->
-                </div>
-                <!---->
-                <span>
-                  <span
-                    class="vjs-tree-brackets"
-                  >
-                    ]
-                  </span>
-                  <span>
-                    ,
-                  </span>
-                  <!---->
-                </span>
-              </div>
-              <div
-                class="vjs-tree-node"
-                collapsed-on-click-brackets="true"
-              >
-                <!---->
-                <!---->
-                <div
-                  class="vjs-indent"
-                >
-                  <div
-                    class="vjs-indent-unit has-line"
-                  />
-                  <div
-                    class="vjs-indent-unit has-line"
-                  />
-                  <!---->
-                </div>
-                <span
-                  class="vjs-key"
-                >
-                  <span
-                    class="mappable"
-                    data-depth="2"
-                    data-name="record"
-                    data-path="[0].record"
-                    data-target="mappable"
-                    data-value="{{ $('Set').item.json.record }}"
-                  >
-                    "record"
-                  </span>
-                  <span>
-                    :
-                  </span>
-                </span>
-                <span>
-                  <span
-                    class="vjs-tree-brackets"
-                  >
-                    {
-                  </span>
-                  <!---->
-                  <!---->
-                </span>
-              </div>
-              <div
-                class="vjs-tree-node"
-                collapsed-on-click-brackets="true"
-              >
-                <!---->
-                <!---->
-                <div
-                  class="vjs-indent"
-                >
-                  <div
-                    class="vjs-indent-unit has-line"
-                  />
-                  <div
-                    class="vjs-indent-unit has-line"
-                  />
-                  <div
-                    class="vjs-indent-unit has-line"
-                  />
-                  <!---->
-                </div>
-                <span
-                  class="vjs-key"
-                >
-                  <span
-                    class="mappable"
-                    data-depth="3"
-                    data-name="name"
-                    data-path="[0].record.name"
-                    data-target="mappable"
-                    data-value="{{ $('Set').item.json.record.name }}"
-                  >
-                    "name"
-                  </span>
-                  <span>
-                    :
-                  </span>
-                </span>
-                <span>
-                  <span
-                    class="vjs-value vjs-value-string"
-                  >
-                    <span>
-                      "Joe"
-                    </span>
-                  </span>
-                  <!---->
-                  <!---->
-                </span>
-              </div>
-              <div
-                class="vjs-tree-node"
-                collapsed-on-click-brackets="true"
->>>>>>> 40293863
               >
                 1
               </span>
@@ -536,7 +192,6 @@
                 data-target="mappable"
                 data-value="{{ $('Set').item.json.list[1] }}"
               >
-<<<<<<< HEAD
                 2
               </span>
               
@@ -717,9 +372,7 @@
               class="vjs-value vjs-value-string"
             >
               
-              <span
-                class="ph-no-capture"
-              >
+              <span>
                 "Joe"
               </span>
               
@@ -803,9 +456,7 @@
               class="vjs-value vjs-value-number"
             >
               
-              <span
-                class="ph-no-capture"
-              >
+              <span>
                 123
               </span>
               
@@ -860,9 +511,7 @@
               class="vjs-value vjs-value-string"
             >
               
-              <span
-                class="ph-no-capture"
-              >
+              <span>
                 "456"
               </span>
               
@@ -917,248 +566,7 @@
               class="vjs-value vjs-value-string"
             >
               
-              <span
-                class="ph-no-capture"
-=======
-                <!---->
-                <!---->
-                <div
-                  class="vjs-indent"
-                >
-                  <div
-                    class="vjs-indent-unit has-line"
-                  />
-                  <div
-                    class="vjs-indent-unit has-line"
-                  />
-                  <!---->
-                </div>
-                <span
-                  class="vjs-key"
-                >
-                  <span
-                    class="mappable"
-                    data-depth="2"
-                    data-name="myNumber"
-                    data-path="[0].myNumber"
-                    data-target="mappable"
-                    data-value="{{ $('Set').item.json.myNumber }}"
-                  >
-                    "myNumber"
-                  </span>
-                  <span>
-                    :
-                  </span>
-                </span>
-                <span>
-                  <span
-                    class="vjs-value vjs-value-number"
-                  >
-                    <span>
-                      123
-                    </span>
-                  </span>
-                  <span>
-                    ,
-                  </span>
-                  <!---->
-                </span>
-              </div>
-              <div
-                class="vjs-tree-node"
-                collapsed-on-click-brackets="true"
-              >
-                <!---->
-                <!---->
-                <div
-                  class="vjs-indent"
-                >
-                  <div
-                    class="vjs-indent-unit has-line"
-                  />
-                  <div
-                    class="vjs-indent-unit has-line"
-                  />
-                  <!---->
-                </div>
-                <span
-                  class="vjs-key"
-                >
-                  <span
-                    class="mappable"
-                    data-depth="2"
-                    data-name="myStringNumber"
-                    data-path="[0].myStringNumber"
-                    data-target="mappable"
-                    data-value="{{ $('Set').item.json.myStringNumber }}"
-                  >
-                    "myStringNumber"
-                  </span>
-                  <span>
-                    :
-                  </span>
-                </span>
-                <span>
-                  <span
-                    class="vjs-value vjs-value-string"
-                  >
-                    <span>
-                      "456"
-                    </span>
-                  </span>
-                  <span>
-                    ,
-                  </span>
-                  <!---->
-                </span>
-              </div>
-              <div
-                class="vjs-tree-node"
-                collapsed-on-click-brackets="true"
-              >
-                <!---->
-                <!---->
-                <div
-                  class="vjs-indent"
-                >
-                  <div
-                    class="vjs-indent-unit has-line"
-                  />
-                  <div
-                    class="vjs-indent-unit has-line"
-                  />
-                  <!---->
-                </div>
-                <span
-                  class="vjs-key"
-                >
-                  <span
-                    class="mappable"
-                    data-depth="2"
-                    data-name="myStringText"
-                    data-path="[0].myStringText"
-                    data-target="mappable"
-                    data-value="{{ $('Set').item.json.myStringText }}"
-                  >
-                    "myStringText"
-                  </span>
-                  <span>
-                    :
-                  </span>
-                </span>
-                <span>
-                  <span
-                    class="vjs-value vjs-value-string"
-                  >
-                    <span>
-                      "abc"
-                    </span>
-                  </span>
-                  <span>
-                    ,
-                  </span>
-                  <!---->
-                </span>
-              </div>
-              <div
-                class="vjs-tree-node"
-                collapsed-on-click-brackets="true"
-              >
-                <!---->
-                <!---->
-                <div
-                  class="vjs-indent"
-                >
-                  <div
-                    class="vjs-indent-unit has-line"
-                  />
-                  <div
-                    class="vjs-indent-unit has-line"
-                  />
-                  <!---->
-                </div>
-                <span
-                  class="vjs-key"
-                >
-                  <span
-                    class="mappable"
-                    data-depth="2"
-                    data-name="nil"
-                    data-path="[0].nil"
-                    data-target="mappable"
-                    data-value="{{ $('Set').item.json.nil }}"
-                  >
-                    "nil"
-                  </span>
-                  <span>
-                    :
-                  </span>
-                </span>
-                <span>
-                  <span
-                    class="vjs-value vjs-value-null"
-                  >
-                    <span>
-                      null
-                    </span>
-                  </span>
-                  <span>
-                    ,
-                  </span>
-                  <!---->
-                </span>
-              </div>
-              <div
-                class="vjs-tree-node"
-                collapsed-on-click-brackets="true"
-              >
-                <!---->
-                <!---->
-                <div
-                  class="vjs-indent"
-                >
-                  <div
-                    class="vjs-indent-unit has-line"
-                  />
-                  <div
-                    class="vjs-indent-unit has-line"
-                  />
-                  <!---->
-                </div>
-                <span
-                  class="vjs-key"
-                >
-                  <span
-                    class="mappable"
-                    data-depth="2"
-                    data-name="d"
-                    data-path="[0].d"
-                    data-target="mappable"
-                    data-value="{{ $('Set').item.json.d }}"
-                  >
-                    "d"
-                  </span>
-                  <span>
-                    :
-                  </span>
-                </span>
-                <span>
-                  <span
-                    class="vjs-value vjs-value-undefined"
-                  >
-                    <span>
-                      
-                    </span>
-                  </span>
-                  <!---->
-                  <!---->
-                </span>
-              </div>
-              <div
-                class="vjs-tree-node"
-                collapsed-on-click-brackets="true"
->>>>>>> 40293863
-              >
+              <span>
                 "abc"
               </span>
               
@@ -1213,9 +621,7 @@
               class="vjs-value vjs-value-null"
             >
               
-              <span
-                class="ph-no-capture"
-              >
+              <span>
                 null
               </span>
               
@@ -1270,9 +676,7 @@
               class="vjs-value vjs-value-undefined"
             >
               
-              <span
-                class="ph-no-capture"
-              />
+              <span />
               
             </span>
             <!---->
