--- conflicted
+++ resolved
@@ -25,18 +25,11 @@
 	parameter: INodeProperties;
 	node: INode | null;
 	path: string;
-<<<<<<< HEAD
-	inputSize: string;
-	labelSize: string;
-	dependentParametersValues?: string | null;
-	teleported?: boolean;
-=======
 	inputSize: 'small' | 'medium';
 	labelSize: 'small' | 'medium';
-	teleported: boolean;
+	teleported?: boolean;
 	dependentParametersValues?: string | null;
 	isReadOnly?: boolean;
->>>>>>> 50beefb6
 };
 
 const nodeTypesStore = useNodeTypesStore();
