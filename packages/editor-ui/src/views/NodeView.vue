--- conflicted
+++ resolved
@@ -411,10 +411,9 @@
 			document.removeEventListener('keyup', this.keyUp);
 		},
 		methods: {
-<<<<<<< HEAD
 			toggleTheme () {
 				this.$store.commit('ui/toggleTheme');
-=======
+			},
 			onRunNode(nodeName: string, source: string) {
 				this.$telemetry.track('User clicked execute node button', { node_type: nodeName, workflow_id: this.$store.getters.workflowId, source: 'canvas' });
 				this.runWorkflow(nodeName, source);
@@ -451,7 +450,6 @@
 					}
 				};
 				document.addEventListener('mousemove', moveCallback, false);
->>>>>>> 56a7ad40
 			},
 			clearExecutionData () {
 				this.$store.commit('setWorkflowExecutionData', null);
