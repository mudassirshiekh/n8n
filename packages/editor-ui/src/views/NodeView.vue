--- conflicted
+++ resolved
@@ -246,7 +246,6 @@
 import CanvasAddButton from './CanvasAddButton.vue';
 import { v4 as uuid } from 'uuid';
 import type {
-	ConnectionTypes,
 	IConnection,
 	IConnections,
 	IDataObject,
@@ -2099,14 +2098,8 @@
 			targetNodeOuputIndex: number,
 			type: ConnectionTypes,
 		): IConnection | undefined {
-<<<<<<< HEAD
-			const nodeConnections = (
-				this.workflowsStore.outgoingConnectionsByNodeName(sourceNodeName) 
-			)[type];
-=======
 			const nodeConnections =
 				this.workflowsStore.outgoingConnectionsByNodeName(sourceNodeName)[type];
->>>>>>> 00a4b8b0
 			if (nodeConnections) {
 				const connections: IConnection[] | null = nodeConnections[sourceNodeOutputIndex];
 
@@ -2198,7 +2191,6 @@
 
 			const outputIndex = lastSelectedNodeOutputIndex || 0;
 			const targetEndpoint = lastSelectedNodeEndpointUuid || '';
-<<<<<<< HEAD
 
 			// Handle connection of scoped_endpoint types
 			if (lastSelectedNodeEndpointUuid) {
@@ -2220,29 +2212,6 @@
 						);
 					});
 
-=======
-
-			// Handle connection of scoped_endpoint types
-			if (lastSelectedNodeEndpointUuid) {
-				const lastSelectedEndpoint = this.instance.getEndpoint(lastSelectedNodeEndpointUuid);
-				if (
-					this.checkNodeConnectionAllowed(
-						lastSelectedNode!,
-						newNodeData,
-						lastSelectedEndpoint.scope as NodeConnectionType,
-					)
-				) {
-					const connectionType = lastSelectedEndpoint.scope as ConnectionTypes;
-					const newNodeElement = this.instance.getManagedElement(newNodeData.id);
-					const newNodeConnections = this.instance.getEndpoints(newNodeElement);
-					const viableConnection = newNodeConnections.find((conn) => {
-						return (
-							conn.scope === connectionType &&
-							lastSelectedEndpoint.parameters.connection !== conn.parameters.connection
-						);
-					});
-
->>>>>>> 00a4b8b0
 					this.instance?.connect({
 						uuids: [targetEndpoint, viableConnection?.uuid || ''],
 						detachable: !this.isReadOnlyRoute && !this.readOnlyEnv,
@@ -3366,13 +3335,8 @@
 			const outputMap = NodeViewUtils.getOutputSummary(
 				data,
 				nodeConnections || [],
-<<<<<<< HEAD
-				connectionType as ConnectionTypes,
-=======
 				(connectionType as ConnectionTypes) ?? NodeConnectionType.Main,
->>>>>>> 00a4b8b0
 			);
-
 			Object.keys(outputMap).forEach((sourceOutputIndex: string) => {
 				Object.keys(outputMap[sourceOutputIndex]).forEach((targetNodeName: string) => {
 					Object.keys(outputMap[sourceOutputIndex][targetNodeName]).forEach(
